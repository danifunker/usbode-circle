--- conflicted
+++ resolved
@@ -6,11 +6,7 @@
 #include <map>
 #include <fstream>
 #include "asset.h"
-<<<<<<< HEAD
-#include "util.h"
-=======
 #include "../util.h"
->>>>>>> fae7cf67
 #include <configservice/configservice.h>
 
 // Include files for the assets
