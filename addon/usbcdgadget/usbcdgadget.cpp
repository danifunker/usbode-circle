//
// usbcdgadget.cpp
//
// CDROM Gadget by Ian Cass, heavily based on
// USB Mass Storage Gadget by Mike Messinides
//
// Circle - A C++ bare metal environment for Raspberry Pi
// Copyright (C) 2023-2024  R. Stange <rsta2@o2online.de>
//
// This program is free software: you can redistribute it and/or modify
// it under the terms of the GNU General Public License as published by
// the Free Software Foundation, either version 3 of the License, or
// (at your option) any later version.
//
// This program is distributed in the hope that it will be useful,
// but WITHOUT ANY WARRANTY; without even the implied warranty of
// MERCHANTABILITY or FITNESS FORF A PARTICULAR PURPOSE.  See the
// GNU General Public License for more details.
//
// You should have received a copy of the GNU General Public License
// along with this program.  If not, see <http://www.gnu.org/licenses/>.
//
#include <assert.h>
#include <circle/new.h>
#include <scsitbservice/scsitbservice.h>
#include <cdplayer/cdplayer.h>
#include <circle/koptions.h>
#include <circle/logger.h>
#include <circle/sched/scheduler.h>
#include <circle/sysconfig.h>
#include <usbcdgadget/usbcdgadget.h>
#include <usbcdgadget/usbcdgadgetendpoint.h>
#include <circle/util.h>
#include <math.h>
#include <stddef.h>
#include <filesystem>
#include <circle/bcmpropertytags.h>
#include <configservice/configservice.h>
#include <circle/synchronize.h>

#define MLOGNOTE(From, ...) CLogger::Get()->Write(From, LogNotice, __VA_ARGS__)
#define MLOGDEBUG(From, ...) // CLogger::Get ()->Write (From, LogDebug, __VA_ARGS__)
#define MLOGERR(From, ...) CLogger::Get()->Write(From, LogError, __VA_ARGS__)

// Conditional debug logging macro - only logs if m_bDebugLogging is enabled
#define CDROM_DEBUG_LOG(From, ...)       \
    do                                   \
    {                                    \
        if (m_bDebugLogging)             \
            MLOGNOTE(From, __VA_ARGS__); \
    } while (0)

#define DEFAULT_BLOCKS 16000

TUSBDeviceDescriptor CUSBCDGadget::s_DeviceDescriptor =
    {
        sizeof(TUSBDeviceDescriptor),
        DESCRIPTOR_DEVICE,
        0x200, // bcdUSB
        0,     // bDeviceClass
        0,     // bDeviceSubClass
        0,     // bDeviceProtocol
        64,    // bMaxPacketSize0
        // 0x04da, // Panasonic
        // 0x0d01,	// CDROM
        USB_GADGET_VENDOR_ID,
        USB_GADGET_DEVICE_ID_CD,
        0x000,   // bcdDevice
        1, 2, 3, // strings
        1        // num configurations
};

const CUSBCDGadget::TUSBMSTGadgetConfigurationDescriptor CUSBCDGadget::s_ConfigurationDescriptorFullSpeed =
    {
        {
            sizeof(TUSBConfigurationDescriptor),
            DESCRIPTOR_CONFIGURATION,
            sizeof(TUSBMSTGadgetConfigurationDescriptor),
            1, // bNumInterfaces
            1,
            0,
            0x80,   // bmAttributes (bus-powered)
            500 / 2 // bMaxPower (500mA)
        },
        {
            sizeof(TUSBInterfaceDescriptor),
            DESCRIPTOR_INTERFACE,
            0,                // bInterfaceNumber
            0,                // bAlternateSetting
            2,                // bNumEndpoints
            0x08, 0x02, 0x50, // bInterfaceClass, SubClass, Protocol
            // 0x08, 0x06, 0x50,  // bInterfaceClass, SubClass, Protocol
            0 // iInterface
        },
        {
            sizeof(TUSBEndpointDescriptor),
            DESCRIPTOR_ENDPOINT,
            0x81, // IN number 1
            2,    // bmAttributes (Bulk)
            64,   // wMaxPacketSize
            0     // bInterval
        },
        {
            sizeof(TUSBEndpointDescriptor),
            DESCRIPTOR_ENDPOINT,
            0x02, // OUT number 2
            2,    // bmAttributes (Bulk)
            64,   // wMaxPacketSize
            0     // bInterval
        }};

const CUSBCDGadget::TUSBMSTGadgetConfigurationDescriptor CUSBCDGadget::s_ConfigurationDescriptorHighSpeed =
    {
        {
            sizeof(TUSBConfigurationDescriptor),
            DESCRIPTOR_CONFIGURATION,
            sizeof(TUSBMSTGadgetConfigurationDescriptor),
            1, // bNumInterfaces
            1,
            0,
            0x80,   // bmAttributes (bus-powered)
            500 / 2 // bMaxPower (500mA)
        },
        {
            sizeof(TUSBInterfaceDescriptor),
            DESCRIPTOR_INTERFACE,
            0,                // bInterfaceNumber
            0,                // bAlternateSetting
            2,                // bNumEndpoints
            0x08, 0x02, 0x50, // bInterfaceClass, SubClass, Protocol
            // 0x08, 0x06, 0x50,  // bInterfaceClass, SubClass, Protocol
            0 // iInterface
        },
        {
            sizeof(TUSBEndpointDescriptor),
            DESCRIPTOR_ENDPOINT,
            0x81, // IN number 1
            2,    // bmAttributes (Bulk)
            512,  // wMaxPacketSize
            0     // bInterval
        },
        {
            sizeof(TUSBEndpointDescriptor),
            DESCRIPTOR_ENDPOINT,
            0x02, // OUT number 2
            2,    // bmAttributes (Bulk)
            512,  // wMaxPacketSize
            0     // bInterval
        }};

const char *const CUSBCDGadget::s_StringDescriptorTemplate[] =
    {
        "\x04\x03\x09\x04", // Language ID
        "USBODE",
        "USB Optical Disk Emulator", // Product (index 2)
        "USBODE00001"                // Template Serial Number (index 3) - will be replaced with hardware serial
};

CUSBCDGadget::CUSBCDGadget(CInterruptSystem *pInterruptSystem, boolean isFullSpeed,
                           IImageDevice *pDevice, u16 usVendorId, u16 usProductId)
    : CDWUSBGadget(pInterruptSystem, isFullSpeed ? FullSpeed : HighSpeed),
      m_pDevice(pDevice),
      m_pEP{nullptr, nullptr, nullptr}
{
    MLOGNOTE("CUSBCDGadget::CUSBCDGadget",
             "=== CONSTRUCTOR === pDevice=%p, isFullSpeed=%d", pDevice, isFullSpeed);
    m_IsFullSpeed = isFullSpeed;
    s_DeviceDescriptor.idVendor = usVendorId;
    s_DeviceDescriptor.idProduct = usProductId;
    // Fetch hardware serial number for unique USB device identification
    CBcmPropertyTags Tags;
    TPropertyTagSerial Serial;
    if (Tags.GetTag(PROPTAG_GET_BOARD_SERIAL, &Serial, sizeof(Serial)))
    {
        // Format hardware serial number as "USBODE-XXXXXXXX" using the lower 32 bits
        snprintf(m_HardwareSerialNumber, sizeof(m_HardwareSerialNumber), "USBODE-%08X", Serial.Serial[0]);
        MLOGNOTE("CUSBCDGadget::CUSBCDGadget", "Using hardware serial: %s (from %08X%08X)",
                 m_HardwareSerialNumber, Serial.Serial[1], Serial.Serial[0]);
    }
    else
    {
        // Fallback to default serial number if hardware fetch fails
        strcpy(m_HardwareSerialNumber, "USBODE-00000001");
        MLOGERR("CUSBCDGadget::CUSBCDGadget", "Failed to get hardware serial, using fallback: %s", m_HardwareSerialNumber);
    }

    // Initialize string descriptors with hardware serial number
    m_StringDescriptor[0] = s_StringDescriptorTemplate[0]; // Language ID
    m_StringDescriptor[1] = s_StringDescriptorTemplate[1]; // Manufacturer
    m_StringDescriptor[2] = s_StringDescriptorTemplate[2]; // Product
    m_StringDescriptor[3] = m_HardwareSerialNumber;        // Hardware-based serial number

    ConfigService *configService = (ConfigService *)CScheduler::Get()->GetTask("configservice");
    if (configService)
    {
        m_bDebugLogging = configService->GetProperty("debug_cdrom", 0U) != 0;
        if (m_bDebugLogging)
        {
            CDROM_DEBUG_LOG("CUSBCDGadget::CUSBCDGadget", "CD-ROM debug logging enabled");
        }
        // Get target OS for platform-specific handling
        CString targetOS = configService->GetProperty("usbtargetos", "");
        strncpy(m_USBTargetOS, (const char *)targetOS, sizeof(m_USBTargetOS) - 1);
        m_USBTargetOS[sizeof(m_USBTargetOS) - 1] = '\0'; // Ensure null termination

        if (m_bDebugLogging)
        {
            CDROM_DEBUG_LOG("CUSBCDGadget::CUSBCDGadget", "Target OS set to: %s", m_USBTargetOS);
        }
    }
    else
    {
        m_bDebugLogging = false; // Default to disabled if config service not available
        strncpy(m_USBTargetOS, "doswin", sizeof(m_USBTargetOS) - 1);
        m_USBTargetOS[sizeof(m_USBTargetOS) - 1] = '\0';
    }

    if (pDevice)
    {
        CDROM_DEBUG_LOG("CUSBCDGadget::CUSBCDGadget",
                        "Constructor calling SetDevice()...");

        SetDevice(pDevice);
    }
    else
    {
        CDROM_DEBUG_LOG("CUSBCDGadget::CUSBCDGadget",
                        "Constructor: No initial device provided");
    }
    CDROM_DEBUG_LOG("CUSBCDGadget::CUSBCDGadget",
                    "=== CONSTRUCTOR EXIT === m_CDReady=%d, mediaState=%d",
                    m_CDReady, (int)m_mediaState);
}

CUSBCDGadget::~CUSBCDGadget(void)
{
    assert(0);
}

const void *CUSBCDGadget::GetDescriptor(u16 wValue, u16 wIndex, size_t *pLength)
{
    CDROM_DEBUG_LOG("CUSBCDGadget::GetDescriptor", "entered");
    assert(pLength);

    u8 uchDescIndex = wValue & 0xFF;

    switch (wValue >> 8)
    {
    case DESCRIPTOR_DEVICE:
        CDROM_DEBUG_LOG("CUSBCDGadget::GetDescriptor", "DESCRIPTOR_DEVICE %02x", uchDescIndex);
        if (!uchDescIndex)
        {
            // Use runtime VID/PID from base class members
            static TUSBDeviceDescriptor DeviceDesc = s_DeviceDescriptor;
            *pLength = sizeof DeviceDesc;
            return &DeviceDesc;
        }
        break;

    case DESCRIPTOR_CONFIGURATION:
        CDROM_DEBUG_LOG("CUSBCDGadget::GetDescriptor", "DESCRIPTOR_CONFIGURATION %02x", uchDescIndex);
        if (!uchDescIndex)
        {
            *pLength = sizeof(TUSBMSTGadgetConfigurationDescriptor);
            return m_IsFullSpeed ? &s_ConfigurationDescriptorFullSpeed : &s_ConfigurationDescriptorHighSpeed;
        }
        break;

    case DESCRIPTOR_STRING:
        // String descriptors - log for debugging
        if (!uchDescIndex)
        {
            *pLength = (u8)m_StringDescriptor[0][0];
            return m_StringDescriptor[0];
        }
        else if (uchDescIndex < 4)
        { // We have 4 string descriptors (0-3)

            switch (uchDescIndex)
            {
            case 1:
                desc_name = "Manufacturer";
                break;
            case 2:
                desc_name = "Product";
                break;
            case 3:
                desc_name = "Serial Number";
                break;
            default:
                desc_name = "Unknown";
                break;
            }
            return ToStringDescriptor(m_StringDescriptor[uchDescIndex], pLength);
        }
        break;

    default:
        break;
    }

    return nullptr;
}

void CUSBCDGadget::AddEndpoints(void)
{
    CDROM_DEBUG_LOG("CUSBCDGadget::AddEndpoints", "entered");
    assert(!m_pEP[EPOut]);
    if (m_IsFullSpeed)
        m_pEP[EPOut] = new CUSBCDGadgetEndpoint(
            reinterpret_cast<const TUSBEndpointDescriptor *>(
                &s_ConfigurationDescriptorFullSpeed.EndpointOut),
            this);
    else
        m_pEP[EPOut] = new CUSBCDGadgetEndpoint(
            reinterpret_cast<const TUSBEndpointDescriptor *>(
                &s_ConfigurationDescriptorHighSpeed.EndpointOut),
            this);
    assert(m_pEP[EPOut]);

    assert(!m_pEP[EPIn]);
    if (m_IsFullSpeed)
        m_pEP[EPIn] = new CUSBCDGadgetEndpoint(
            reinterpret_cast<const TUSBEndpointDescriptor *>(
                &s_ConfigurationDescriptorFullSpeed.EndpointIn),
            this);
    else
        m_pEP[EPIn] = new CUSBCDGadgetEndpoint(
            reinterpret_cast<const TUSBEndpointDescriptor *>(
                &s_ConfigurationDescriptorHighSpeed.EndpointIn),
            this);
    assert(m_pEP[EPIn]);

    m_nState = TCDState::Init;
}

// must set device before usb activation
void CUSBCDGadget::SetDevice(IImageDevice *dev)
{
    MLOGNOTE("CUSBCDGadget::SetDevice",
             "=== ENTRY === dev=%p, m_pDevice=%p, m_nState=%d",
             dev, m_pDevice, (int)m_nState);

    // Hand the new device to the CD Player
    CCDPlayer *cdplayer = static_cast<CCDPlayer *>(CScheduler::Get()->GetTask("cdplayer"));
    if (cdplayer)
    {
        cdplayer->SetDevice(dev);
        MLOGNOTE("CUSBCDGadget::SetDevice", "Passed CueBinFileDevice to cd player");
    }

    // Are we changing the device on an already-active USB connection?
    boolean bDiscSwap = (m_pDevice != nullptr && m_pDevice != dev);

    if (bDiscSwap || !m_CDReady)
    {
        MLOGNOTE("CUSBCDGadget::SetDevice", "Disc swap detected - ejecting old media");
        delete m_pDevice;
        m_pDevice = nullptr;

        m_CDReady = false;
        m_mediaState = MediaState::NO_MEDIUM;
        m_SenseParams.bSenseKey = 0x02;
        m_SenseParams.bAddlSenseCode = 0x3a;
        m_SenseParams.bAddlSenseCodeQual = 0x00;
        bmCSWStatus = CD_CSW_STATUS_FAIL;
        discChanged = true;

        MLOGNOTE("CUSBCDGadget::SetDevice", "Media ejected: state=NO_MEDIUM, sense=02/3a/00");
    }

    m_pDevice = dev;
    m_mediaType = m_pDevice->GetMediaType();
    MLOGNOTE("CUSBCDGadget::SetDevice", "Media type set to %d", m_mediaType);
    cueParser = CUEParser(m_pDevice->GetCueSheet());

    data_skip_bytes = GetSkipbytes();
    data_block_size = GetBlocksize();

    // Only set media ready if this is a disc swap
    // Initial load will be handled by OnActivate() when USB becomes active
    // Only set media ready if this is a disc swap
    // Initial load will be handled by OnActivate() when USB becomes active
    if (bDiscSwap)
    {
        m_CDReady = true;
        m_mediaState = MediaState::MEDIUM_PRESENT_UNIT_ATTENTION;
        m_SenseParams.bSenseKey = 0x06;
        m_SenseParams.bAddlSenseCode = 0x28;
        m_SenseParams.bAddlSenseCodeQual = 0x00;
        bmCSWStatus = CD_CSW_STATUS_FAIL;
        discChanged = true;
        CTimer::Get()->MsDelay(100);
        CDROM_DEBUG_LOG("CUSBCDGadget::SetDevice",
                        "Disc swap: Set UNIT_ATTENTION, sense=06/28/00");
    }
    else
    {
        // Initial load - leave NOT READY, OnActivate will handle it
        CDROM_DEBUG_LOG("CUSBCDGadget::SetDevice",
                        "Initial load: Deferring media ready state to OnActivate()");
    }

    // Log disc boundaries for debugging
    u32 max_lba = GetMaxLBA();
    CUETrackInfo first_track = GetTrackInfoForLBA(0);
    int first_track_blocksize = GetBlocksizeForTrack(first_track);

    CDROM_DEBUG_LOG("CUSBCDGadget::SetDevice",
                    "Disc info: max_lba=%u, track1_mode=%d, track1_blocksize=%d",
                    max_lba, first_track.track_mode, first_track_blocksize);

    CDROM_DEBUG_LOG("CUSBCDGadget::SetDevice",
                    "=== EXIT === m_CDReady=%d, mediaState=%d, sense=%02x/%02x/%02x",
                    m_CDReady, (int)m_mediaState,
                    m_SenseParams.bSenseKey, m_SenseParams.bAddlSenseCode, m_SenseParams.bAddlSenseCodeQual);
}

int CUSBCDGadget::GetBlocksize()
{
    cueParser.restart();
    const CUETrackInfo *trackInfo = cueParser.next_track();
    return GetBlocksizeForTrack(*trackInfo);
}

int CUSBCDGadget::GetBlocksizeForTrack(CUETrackInfo trackInfo)
{
    CDROM_DEBUG_LOG("CUSBCDGadget::GetBlocksizeForTrack", "Called with mode=%d, target=%s", trackInfo.track_mode, m_USBTargetOS);
    // FORCE RAW MODE for compatibility with .bin files that include headers when targeting macOS
    // if (strcmp(m_USBTargetOS, "apple") == 0 && trackInfo.track_mode == CUETrack_MODE1_2048)
    // {
    //     CDROM_DEBUG_LOG("CUSBCDGadget::GetBlocksizeForTrack", "FORCE RAW MODE (2352) for Apple target OS");
    //     return 2352;
    // }

    switch (trackInfo.track_mode)
    {
    case CUETrack_MODE1_2048:
        MLOGNOTE("CUSBCDGadget::GetBlocksizeForTrack", "CUETrack_MODE1_2048");
        return 2048;
    case CUETrack_MODE1_2352:
        MLOGNOTE("CUSBCDGadget::GetBlocksizeForTrack", "CUETrack_MODE1_2352");
        return 2352;
    case CUETrack_MODE2_2352:
        MLOGNOTE("CUSBCDGadget::GetBlocksizeForTrack", "CUETrack_MODE2_2352");
        return 2352;
    case CUETrack_AUDIO:
        MLOGNOTE("CUSBCDGadget::GetBlocksizeForTrack", "CUETrack_AUDIO");
        return 2352;
    default:
        MLOGERR("CUSBCDGadget::GetBlocksizeForTrack", "Track mode %d not handled", trackInfo.track_mode);
        return 0;
    }
}

int CUSBCDGadget::GetSkipbytes()
{
    cueParser.restart();
    const CUETrackInfo *trackInfo = cueParser.next_track();
    return GetSkipbytesForTrack(*trackInfo);
}

int CUSBCDGadget::GetSkipbytesForTrack(CUETrackInfo trackInfo)
{
    switch (trackInfo.track_mode)
    {
    case CUETrack_MODE1_2048:
        CDROM_DEBUG_LOG("CUSBCDGadget::GetSkipbytesForTrack", "CUETrack_MODE1_2048");
        return 0;
    case CUETrack_MODE1_2352:
        CDROM_DEBUG_LOG("CUSBCDGadget::GetSkipbytesForTrack", "CUETrack_MODE1_2352");
        return 16;
    case CUETrack_MODE2_2352:
        CDROM_DEBUG_LOG("CUSBCDGadget::GetSkipbytesForTrack", "CUETrack_MODE2_2352");
        return 24;
    case CUETrack_AUDIO:
        CDROM_DEBUG_LOG("CUSBCDGadget::GetSkipbytesForTrack", "CUETrack_AUDIO");
        return 0;
    default:
        CDROM_DEBUG_LOG("CUSBCDGadget::GetSkipbytesForTrack", "Track mode %d not handled", trackInfo.track_mode);
        return 0;
    }
}

// Make an assumption about media type based on track 1 mode
int CUSBCDGadget::GetMediumType()
{
    cueParser.restart();
    const CUETrackInfo *trackInfo = nullptr;
    cueParser.restart();
    while ((trackInfo = cueParser.next_track()) != nullptr)
    {
        if (trackInfo->track_number == 1 && trackInfo->track_mode == CUETrack_AUDIO)
            // Audio CD
            return 0x02;
        else if (trackInfo->track_number > 1)
            // Mixed mode
            return 0x03;
    }
    // Must be a data cd
    return 0x01;
}

CUETrackInfo CUSBCDGadget::GetTrackInfoForTrack(int track)
{
    const CUETrackInfo *trackInfo = nullptr;
    cueParser.restart();
    while ((trackInfo = cueParser.next_track()) != nullptr)
    {
        if (trackInfo->track_number == track)
        {
            return *trackInfo; // Safe copy — all fields are POD
        }
    }

    CUETrackInfo invalid = {};
    invalid.track_number = -1;
    return invalid;
}

// Functions inspiried by bluescsi v2
// Helper function for TOC entry formatting
void CUSBCDGadget::FormatTOCEntry(const CUETrackInfo *track, uint8_t *dest, bool use_MSF)
{
    uint8_t control_adr = 0x14; // Digital track

    if (track->track_mode == CUETrack_AUDIO)
    {
        control_adr = 0x10; // Audio track
    }

    dest[0] = 0; // Reserved
    dest[1] = control_adr;
    dest[2] = track->track_number;
    dest[3] = 0; // Reserved

    if (use_MSF)
    {
        dest[4] = 0;
        LBA2MSF(track->data_start, &dest[5], false);
    }
    else
    {
        dest[4] = (track->data_start >> 24) & 0xFF;
        dest[5] = (track->data_start >> 16) & 0xFF;
        dest[6] = (track->data_start >> 8) & 0xFF;
        dest[7] = (track->data_start >> 0) & 0xFF;
    }
}

// Helper function for Raw TOC entry formatting
// Helper function for Raw TOC entry formatting
void CUSBCDGadget::FormatRawTOCEntry(const CUETrackInfo *track, uint8_t *dest, bool useBCD)
{
    uint8_t control_adr = 0x14; // Digital track

    if (track->track_mode == CUETrack_AUDIO)
    {
        control_adr = 0x10; // Audio track
    }

    dest[0] = 0x01; // Session always 1
    dest[1] = control_adr;
    dest[2] = 0x00;                // TNO, always 0
    dest[3] = track->track_number; // POINT
    dest[4] = 0x00;                // ATIME (unused)
    dest[5] = 0x00;
    dest[6] = 0x00;
    dest[7] = 0; // HOUR

    if (useBCD)
    {
        LBA2MSFBCD(track->data_start, &dest[8], false);
    }
    else
    {
        LBA2MSF(track->data_start, &dest[8], false);
    }
}

// Complete READ TOC handler
void CUSBCDGadget::DoReadTOC(bool msf, uint8_t startingTrack, uint16_t allocationLength)
{
    CDROM_DEBUG_LOG("DoReadTOC", "Entry: msf=%d, startTrack=%d, allocLen=%d", msf, startingTrack, allocationLength);

    // NO SPECIAL CASE FOR 0xAA - let it flow through normally

    if (m_pDevice == nullptr)
    {
        MLOGDEBUG("TOC requested but no device present");
        sendCheckCondition();
        return;
    }

    // Format track info
    uint8_t *trackdata = &m_InBuffer[4];
    int trackcount = 0;
    int firsttrack = -1;
    CUETrackInfo lasttrack = {0};

    CDROM_DEBUG_LOG("DoReadTOC", "Building track list");
    cueParser.restart();
    const CUETrackInfo *trackinfo;
    while ((trackinfo = cueParser.next_track()) != nullptr)
    {
        if (firsttrack < 0)
            firsttrack = trackinfo->track_number;
        lasttrack = *trackinfo;

        // Include tracks >= startingTrack
        // Since 0xAA (170) is > any track number (1-99), this will SKIP all tracks when startingTrack=0xAA
        if (startingTrack == 0 || startingTrack <= trackinfo->track_number)
        {
            FormatTOCEntry(trackinfo, &trackdata[8 * trackcount], msf);

            CDROM_DEBUG_LOG("DoReadTOC", "  Track %d: mode=%d, start=%u, msf=%d",
                            trackinfo->track_number, trackinfo->track_mode,
                            trackinfo->data_start, msf);

            trackcount++;
        }
    }

    // ALWAYS add leadout when startingTrack is 0 OR when we want tracks from startingTrack onwards
    // For startingTrack=0xAA: trackcount will be 0 here (no regular tracks added)
    // For startingTrack=0: trackcount will be 10 (all tracks added)
    CUETrackInfo leadout = {};
    leadout.track_number = 0xAA;
    leadout.track_mode = (lasttrack.track_number != 0) ? lasttrack.track_mode : CUETrack_MODE1_2048;
    leadout.data_start = GetLeadoutLBA();

    // Add leadout to the TOC
    FormatTOCEntry(&leadout, &trackdata[8 * trackcount], msf);

    CDROM_DEBUG_LOG("DoReadTOC", "  Lead-out: LBA=%u", leadout.data_start);
    trackcount++;

    // Format header
    uint16_t toc_length = 2 + trackcount * 8;
    m_InBuffer[0] = (toc_length >> 8) & 0xFF;
    m_InBuffer[1] = toc_length & 0xFF;
    m_InBuffer[2] = firsttrack;
    m_InBuffer[3] = lasttrack.track_number;

    CDROM_DEBUG_LOG("DoReadTOC", "Header: Length=%d, First=%d, Last=%d, Tracks=%d",
                    toc_length, firsttrack, lasttrack.track_number, trackcount);

    // Validation: when startingTrack is specified (not 0), we need at least the leadout
    if (startingTrack != 0 && startingTrack != 0xAA && trackcount < 2)
    {
        CDROM_DEBUG_LOG("DoReadTOC", "INVALID: startTrack=%d but trackcount=%d", startingTrack, trackcount);
        setSenseData(0x05, 0x24, 0x00);
        sendCheckCondition();
        return;
    }

    uint32_t len = 2 + toc_length;
    if (len > allocationLength)
        len = allocationLength;

    // LOG RESPONSE BUFFER
    CDROM_DEBUG_LOG("DoReadTOC", "Response (%d bytes, %d requested, full_size=%d):",
                    len, allocationLength, 2 + toc_length);
    for (uint32_t i = 0; i < len && i < 48; i += 16)
    {
        int remaining = (len - i < 16) ? len - i : 16;
        if (remaining >= 16)
        {
            CDROM_DEBUG_LOG("DoReadTOC", "  [%02d] %02x %02x %02x %02x %02x %02x %02x %02x %02x %02x %02x %02x %02x %02x %02x %02x",
                            i, m_InBuffer[i + 0], m_InBuffer[i + 1], m_InBuffer[i + 2], m_InBuffer[i + 3],
                            m_InBuffer[i + 4], m_InBuffer[i + 5], m_InBuffer[i + 6], m_InBuffer[i + 7],
                            m_InBuffer[i + 8], m_InBuffer[i + 9], m_InBuffer[i + 10], m_InBuffer[i + 11],
                            m_InBuffer[i + 12], m_InBuffer[i + 13], m_InBuffer[i + 14], m_InBuffer[i + 15]);
        }
        else
        {
            char buf[128];
            int pos = snprintf(buf, sizeof(buf), "  [%02d] ", i);
            for (int j = 0; j < remaining; j++)
            {
                pos += snprintf(buf + pos, sizeof(buf) - pos, "%02x ", m_InBuffer[i + j]);
            }
            CDROM_DEBUG_LOG("DoReadTOC", "%s", buf);
        }
    }

    m_pEP[EPIn]->BeginTransfer(CUSBCDGadgetEndpoint::TransferDataIn, m_InBuffer, len);
    m_nState = TCDState::DataIn;
    m_nnumber_blocks = 0;
    m_CSW.bmCSWStatus = CD_CSW_STATUS_OK;
}

void CUSBCDGadget::DoReadSessionInfo(bool msf, uint16_t allocationLength)
{
    CDROM_DEBUG_LOG("DoReadSessionInfo", "Entry: msf=%d, allocLen=%d", msf, allocationLength);

    uint8_t sessionTOC[12] = {
        0x00, 0x0A, 0x01, 0x01, 0x00, 0x14, 0x01, 0x00,
        0x00, 0x00, 0x00, 0x00};

    cueParser.restart();
    const CUETrackInfo *trackinfo = cueParser.next_track();
    if (trackinfo)
    {
        CDROM_DEBUG_LOG("DoReadSessionInfo", "First track: num=%d, start=%u",
                        trackinfo->track_number, trackinfo->data_start);

        if (msf)
        {
            sessionTOC[8] = 0;
            LBA2MSF(trackinfo->data_start, &sessionTOC[9], false);
            CDROM_DEBUG_LOG("DoReadSessionInfo", "MSF: %02x:%02x:%02x",
                            sessionTOC[9], sessionTOC[10], sessionTOC[11]);
        }
        else
        {
            sessionTOC[8] = (trackinfo->data_start >> 24) & 0xFF;
            sessionTOC[9] = (trackinfo->data_start >> 16) & 0xFF;
            sessionTOC[10] = (trackinfo->data_start >> 8) & 0xFF;
            sessionTOC[11] = (trackinfo->data_start >> 0) & 0xFF;
            CDROM_DEBUG_LOG("DoReadSessionInfo", "LBA bytes: %02x %02x %02x %02x",
                            sessionTOC[8], sessionTOC[9], sessionTOC[10], sessionTOC[11]);
        }
    }

    int len = sizeof(sessionTOC);
    if (len > allocationLength)
        len = allocationLength;

    CDROM_DEBUG_LOG("DoReadSessionInfo", "Sending %d bytes", len);
    memcpy(m_InBuffer, sessionTOC, len);
    m_pEP[EPIn]->BeginTransfer(CUSBCDGadgetEndpoint::TransferDataIn, m_InBuffer, len);
    m_nState = TCDState::DataIn;
    m_nnumber_blocks = 0;
    m_CSW.bmCSWStatus = CD_CSW_STATUS_OK;
}

void CUSBCDGadget::DoReadFullTOC(uint8_t session, uint16_t allocationLength, bool useBCD)
{
    CDROM_DEBUG_LOG("DoReadFullTOC", "Entry: session=%d, allocLen=%d, BCD=%d",
                    session, allocationLength, useBCD);

    if (m_pDevice == nullptr)
    {
        MLOGDEBUG("TOC requested but no device present");
        sendCheckCondition();
        return;
    }

    if (session > 1)
    {
        CDROM_DEBUG_LOG("DoReadFullTOC", "INVALID SESSION %d", session);
        setSenseData(0x05, 0x24, 0x00);
        sendCheckCondition();
        return;
    }

    // Base full TOC structure with A0/A1/A2 descriptors
    uint8_t fullTOCBase[37] = {
        0x00, 0x2E, 0x01, 0x01,
        0x01, 0x14, 0x00, 0xA0, 0x00, 0x00, 0x00, 0x00, 0x01, 0x00, 0x00,
        0x01, 0x14, 0x00, 0xA1, 0x00, 0x00, 0x00, 0x00, 0x01, 0x00, 0x00,
        0x01, 0x14, 0x00, 0xA2, 0x00, 0x00, 0x00, 0x00, 0x00, 0x00, 0x00};

    uint32_t len = sizeof(fullTOCBase);
    memcpy(m_InBuffer, fullTOCBase, len);

    // Find first and last tracks
    int firsttrack = -1;
    CUETrackInfo lasttrack = {0};
    const CUETrackInfo *trackinfo;

    cueParser.restart();
    while ((trackinfo = cueParser.next_track()) != nullptr)
    {
        if (firsttrack < 0)
        {
            firsttrack = trackinfo->track_number;
            if (trackinfo->track_mode == CUETrack_AUDIO)
            {
                m_InBuffer[5] = 0x10; // A0 control for audio
            }
            CDROM_DEBUG_LOG("DoReadFullTOC", "First track: %d, mode=%d", firsttrack, trackinfo->track_mode);
        }
        lasttrack = *trackinfo;

        // Add track descriptor
        FormatRawTOCEntry(trackinfo, &m_InBuffer[len], useBCD);

        CDROM_DEBUG_LOG("DoReadFullTOC", "  Track %d: mode=%d, start=%u",
                        trackinfo->track_number, trackinfo->track_mode, trackinfo->data_start);

        len += 11;
    }

    // Update A0, A1, A2 descriptors
    m_InBuffer[12] = firsttrack;
    m_InBuffer[23] = lasttrack.track_number;

    CDROM_DEBUG_LOG("DoReadFullTOC", "Header: First=%d, Last=%d. A0: First=%d, A1: Last=%d",
                    firsttrack, lasttrack.track_number, firsttrack, lasttrack.track_number);

    if (lasttrack.track_mode == CUETrack_AUDIO)
    {
        m_InBuffer[16] = 0x10; // A1 control
        m_InBuffer[27] = 0x10; // A2 control
    }

    // A2: Leadout position
    u32 leadoutLBA = GetLeadoutLBA();
    CDROM_DEBUG_LOG("DoReadFullTOC", "A2: Lead-out LBA=%u", leadoutLBA);

    if (useBCD)
    {
        LBA2MSFBCD(leadoutLBA, &m_InBuffer[34], false);
        CDROM_DEBUG_LOG("DoReadFullTOC", "A2 MSF (BCD): %02x:%02x:%02x",
                        m_InBuffer[34], m_InBuffer[35], m_InBuffer[36]);
    }
    else
    {
        LBA2MSF(leadoutLBA, &m_InBuffer[34], false);
        CDROM_DEBUG_LOG("DoReadFullTOC", "A2 MSF: %02x:%02x:%02x",
                        m_InBuffer[34], m_InBuffer[35], m_InBuffer[36]);
    }

    // Update TOC length
    uint16_t toclen = len - 2;
    m_InBuffer[0] = (toclen >> 8) & 0xFF;
    m_InBuffer[1] = toclen & 0xFF;

    if (len > allocationLength)
        len = allocationLength;

    CDROM_DEBUG_LOG("DoReadFullTOC", "Response: %d bytes (%d total, %d requested)",
                    len, toclen + 2, allocationLength);

    // LOG RESPONSE BUFFER
    for (uint32_t i = 0; i < len && i < 48; i += 16)
    {
        int remaining = (len - i < 16) ? len - i : 16;
        if (remaining >= 16)
        {
            CDROM_DEBUG_LOG("DoReadFullTOC", "  [%02d] %02x %02x %02x %02x %02x %02x %02x %02x %02x %02x %02x %02x %02x %02x %02x %02x",
                            i, m_InBuffer[i + 0], m_InBuffer[i + 1], m_InBuffer[i + 2], m_InBuffer[i + 3],
                            m_InBuffer[i + 4], m_InBuffer[i + 5], m_InBuffer[i + 6], m_InBuffer[i + 7],
                            m_InBuffer[i + 8], m_InBuffer[i + 9], m_InBuffer[i + 10], m_InBuffer[i + 11],
                            m_InBuffer[i + 12], m_InBuffer[i + 13], m_InBuffer[i + 14], m_InBuffer[i + 15]);
        }
        else
        {
            char buf[128];
            int pos = snprintf(buf, sizeof(buf), "  [%02d] ", i);
            for (int j = 0; j < remaining; j++)
            {
                pos += snprintf(buf + pos, sizeof(buf) - pos, "%02x ", m_InBuffer[i + j]);
            }
            CDROM_DEBUG_LOG("DoReadFullTOC", "%s", buf);
        }
    }

    m_pEP[EPIn]->BeginTransfer(CUSBCDGadgetEndpoint::TransferDataIn, m_InBuffer, len);
    m_nState = TCDState::DataIn;
    m_nnumber_blocks = 0;
    m_CSW.bmCSWStatus = CD_CSW_STATUS_OK;
}

// Add these helper functions to your class
void CUSBCDGadget::LBA2MSF(int32_t LBA, uint8_t *MSF, bool relative)
{
    if (!relative)
    {
        LBA += 150; // Add 2-second pregap for absolute addressing
    }

    uint32_t ulba = LBA;
    if (LBA < 0)
    {
        ulba = LBA * -1;
    }

    MSF[2] = ulba % 75; // Frames
    uint32_t rem = ulba / 75;

    MSF[1] = rem % 60; // Seconds
    MSF[0] = rem / 60; // Minutes
}

void CUSBCDGadget::LBA2MSFBCD(int32_t LBA, uint8_t *MSF, bool relative)
{
    LBA2MSF(LBA, MSF, relative);
    MSF[0] = ((MSF[0] / 10) << 4) | (MSF[0] % 10);
    MSF[1] = ((MSF[1] / 10) << 4) | (MSF[1] % 10);
    MSF[2] = ((MSF[2] / 10) << 4) | (MSF[2] % 10);
}

int32_t CUSBCDGadget::MSF2LBA(uint8_t m, uint8_t s, uint8_t f, bool relative)
{
    int32_t lba = (m * 60 + s) * 75 + f;
    if (!relative)
        lba -= 150;
    return lba;
}

// Update your existing function to use the helper
u32 CUSBCDGadget::GetAddress(u32 lba, int msf, boolean relative)
{
    if (msf)
    {
        uint8_t msfBytes[3];
        LBA2MSF(lba, msfBytes, relative);
        // Return as big-endian: frames|seconds|minutes|reserved
        return (msfBytes[2] << 24) | (msfBytes[1] << 16) | (msfBytes[0] << 8) | 0x00;
    }
    return htonl(lba);
}

CUETrackInfo CUSBCDGadget::GetTrackInfoForLBA(u32 lba)
{
    const CUETrackInfo *trackInfo;
    MLOGDEBUG("CUSBCDGadget::GetTrackInfoForLBA", "Searching for LBA %u", lba);

    cueParser.restart();

    // Shortcut for LBA zero
    if (lba == 0)
    {
        MLOGDEBUG("CUSBCDGadget::GetTrackInfoForLBA", "Shortcut lba == 0 returning first track");
        const CUETrackInfo *firstTrack = cueParser.next_track(); // Return the first track
        if (firstTrack != nullptr)
        {
            return *firstTrack;
        }
        else
        {
            CUETrackInfo invalid = {};
            invalid.track_number = -1;
            return invalid;
        }
    }

    // Iterate to find our track
    CUETrackInfo lastTrack = {};
    lastTrack.track_number = -1;
    while ((trackInfo = cueParser.next_track()) != nullptr)
    {
        MLOGDEBUG("CUSBCDGadget::GetTrackInfoForLBA", "Iterating: Current Track %d track_start is %lu", trackInfo->track_number, trackInfo->track_start);

        //  Shortcut for when our LBA is the start address of this track
        if (trackInfo->track_start == lba)
        {
            MLOGDEBUG("CUSBCDGadget::GetTrackInfoForLBA", "Shortcut track_start == lba, returning track %d", trackInfo->track_number);
            return *trackInfo;
        }

        if (lba < trackInfo->track_start)
        {
            MLOGDEBUG("CUSBCDGadget::GetTrackInfoForLBA", "Found LBA %lu in track %d", lba, lastTrack.track_number);
            return lastTrack;
        }

        lastTrack = *trackInfo;
    }

    MLOGDEBUG("CUSBCDGadget::GetTrackInfoForLBA", "Returning last track");
    return lastTrack;
}

u32 CUSBCDGadget::GetLeadoutLBA()
{
    const CUETrackInfo *trackInfo = nullptr;
    u32 file_offset = 0;
    u32 sector_length = 0;
    u32 track_start = 0;

    // Find the last track
    cueParser.restart();
    while ((trackInfo = cueParser.next_track()) != nullptr)
    {
        file_offset = trackInfo->file_offset;
        sector_length = trackInfo->sector_length;
        track_start = trackInfo->data_start; // I think this is right
    }

    u64 deviceSize = m_pDevice->GetSize(); // Use u64 to support DVDs > 4GB

    // Some corrupted cd images might have a cue that references track that are
    // outside the bin.
    if (deviceSize < file_offset)
    {
        CDROM_DEBUG_LOG("CUSBCDGadget::GetLeadoutLBA",
                        "device size %llu < file_offset %lu, returning track_start %lu",
                        deviceSize, (unsigned long)file_offset, (unsigned long)track_start);
        return track_start;
    }

    // Guard against invalid sector length
    if (sector_length == 0)
    {
        MLOGERR("CUSBCDGadget::GetLeadoutLBA",
                "sector_length is 0, returning track_start %lu", (unsigned long)track_start);
        return track_start;
    }

    // We know the start position of the last track, and we know its sector length
    // and we know the file size, so we can work out the LBA of the end of the last track
    // We can't just divide the file size by sector size because sectors lengths might
    // not be consistent (e.g. multi-mode cd where track 1 is 2048
    u64 remainingBytes = deviceSize - file_offset;
    u64 lastTrackBlocks = remainingBytes / sector_length;

    // Ensure the result fits in u32 before casting
    if (lastTrackBlocks > 0xFFFFFFFF)
    {
        MLOGERR("CUSBCDGadget::GetLeadoutLBA",
                "lastTrackBlocks overflow: %llu, capping to max u32", lastTrackBlocks);
        lastTrackBlocks = 0xFFFFFFFF;
    }

    u32 ret = track_start + (u32)lastTrackBlocks; // Cast back to u32 for LBA (max ~2TB disc)

    CDROM_DEBUG_LOG("CUSBCDGadget::GetLeadoutLBA",
                    "device size is %llu, last track file offset is %lu, last track sector_length is %lu, "
                    "last track track_start is %lu, lastTrackBlocks = %llu, returning = %lu",
                    deviceSize, (unsigned long)file_offset, (unsigned long)sector_length,
                    (unsigned long)track_start, lastTrackBlocks, (unsigned long)ret);

    return ret;
}

int CUSBCDGadget::GetLastTrackNumber()
{
    const CUETrackInfo *trackInfo = nullptr;
    int lastTrack = 1;
    cueParser.restart();
    while ((trackInfo = cueParser.next_track()) != nullptr)
    {
        if (trackInfo->track_number > lastTrack)
            lastTrack = trackInfo->track_number;
    }
    return lastTrack;
}

void CUSBCDGadget::CreateDevice(void)
{
    CDROM_DEBUG_LOG("CUSBCDGadget::GetDescriptor", "entered");

    if (!m_pDevice)
    {
        MLOGDEBUG("CreateDevice called but m_pDevice is null - disc not ready");
        return; // Just return early, don't crash
    }
}

void CUSBCDGadget::OnSuspend(void)
{
    CDROM_DEBUG_LOG("CUSBCDGadget::OnSuspend", "entered");
    delete m_pEP[EPOut];
    m_pEP[EPOut] = nullptr;

    delete m_pEP[EPIn];
    m_pEP[EPIn] = nullptr;

    m_nState = TCDState::Init;
}

const void *CUSBCDGadget::ToStringDescriptor(const char *pString, size_t *pLength)
{
    CDROM_DEBUG_LOG("CUSBCDGadget::ToStringDescriptor", "entered");
    assert(pString);

    size_t nLength = 2;
    for (u8 *p = m_StringDescriptorBuffer + 2; *pString; pString++)
    {
        assert(nLength < sizeof m_StringDescriptorBuffer - 1);

        *p++ = (u8)*pString; // convert to UTF-16
        *p++ = '\0';

        nLength += 2;
    }

    m_StringDescriptorBuffer[0] = (u8)nLength;
    m_StringDescriptorBuffer[1] = DESCRIPTOR_STRING;

    assert(pLength);
    *pLength = nLength;

    return m_StringDescriptorBuffer;
}

int CUSBCDGadget::OnClassOrVendorRequest(const TSetupData *pSetupData, u8 *pData)
{
    CDROM_DEBUG_LOG("CUSBCDGadget::OnClassOrVendorRequest", "entered");
    if (pSetupData->bmRequestType == 0xA1 && pSetupData->bRequest == 0xfe) // get max LUN
    {
        MLOGDEBUG("OnClassOrVendorRequest", "state = %i", m_nState);
        pData[0] = 0;
        return 1;
    }
    return -1;
}

void CUSBCDGadget::DoReadHeader(bool MSF, uint32_t lba, uint16_t allocationLength)
{
    // Terminate audio playback if active (MMC Annex C requirement)
    CCDPlayer *cdplayer = static_cast<CCDPlayer *>(CScheduler::Get()->GetTask("cdplayer"));
    if (cdplayer)
    {
        cdplayer->Pause();
    }

    uint8_t mode = 1; // Default to Mode 1

    cueParser.restart();
    CUETrackInfo trackinfo = GetTrackInfoForLBA(lba);

    if (trackinfo.track_number != -1 && trackinfo.track_mode == CUETrack_AUDIO)
    {
        mode = 0; // Audio track
    }

    m_InBuffer[0] = mode;
    m_InBuffer[1] = 0; // Reserved
    m_InBuffer[2] = 0; // Reserved
    m_InBuffer[3] = 0; // Reserved

    // Track start address
    if (MSF)
    {
        m_InBuffer[4] = 0;
        LBA2MSF(lba, &m_InBuffer[5], false);
    }
    else
    {
        m_InBuffer[4] = (lba >> 24) & 0xFF;
        m_InBuffer[5] = (lba >> 16) & 0xFF;
        m_InBuffer[6] = (lba >> 8) & 0xFF;
        m_InBuffer[7] = (lba >> 0) & 0xFF;
    }

    uint8_t len = 8;
    if (len > allocationLength)
        len = allocationLength;

    m_pEP[EPIn]->BeginTransfer(CUSBCDGadgetEndpoint::TransferDataIn, m_InBuffer, len);
    m_nState = TCDState::DataIn;
    m_nnumber_blocks = 0;
    m_CSW.bmCSWStatus = CD_CSW_STATUS_OK;
}

void CUSBCDGadget::DoReadTrackInformation(u8 addressType, u32 address, u16 allocationLength)
{
    TUSBCDTrackInformationBlock response;
    memset(&response, 0, sizeof(response));

    CUETrackInfo trackInfo = {0};
    trackInfo.track_number = -1;

    // Find the track based on address type
    if (addressType == 0x00)
    {
        // LBA address
        trackInfo = GetTrackInfoForLBA(address);
    }
    else if (addressType == 0x01)
    {
        // Logical track number
        trackInfo = GetTrackInfoForTrack(address);
    }
    else if (addressType == 0x02)
    {
        // Session number - we only support session 1
        if (address == 1)
        {
            cueParser.restart();
            const CUETrackInfo *first = cueParser.next_track();
            if (first)
                trackInfo = *first;
        }
    }

    if (trackInfo.track_number == -1)
    {
        setSenseData(0x05, 0x24, 0x00); // INVALID FIELD IN CDB
        sendCheckCondition();
        return;
    }

    // Calculate track length
    u32 trackLength = 0;
    cueParser.restart();
    const CUETrackInfo *nextTrack = nullptr;
    const CUETrackInfo *currentTrack = nullptr;

    while ((currentTrack = cueParser.next_track()) != nullptr)
    {
        if (currentTrack->track_number == trackInfo.track_number)
        {
            nextTrack = cueParser.next_track();
            if (nextTrack)
            {
                trackLength = nextTrack->data_start - currentTrack->data_start;
            }
            else
            {
                // Last track - calculate from file size
                u32 leadoutLBA = GetLeadoutLBA();
                trackLength = leadoutLBA - currentTrack->data_start;
            }
            break;
        }
    }

    // Fill response
    response.dataLength = htons(0x002E); // 46 bytes
    response.logicalTrackNumberLSB = trackInfo.track_number;
    response.sessionNumberLSB = 0x01;

    // Track mode
    if (trackInfo.track_mode == CUETrack_AUDIO)
    {
        response.trackMode = 0x00; // Audio, 2 channels
        response.dataMode = 0x00;
    }
    else
    {
        response.trackMode = 0x04; // Data track, uninterrupted
        response.dataMode = 0x01;  // Mode 1
    }

    // Track start and size
    response.logicalTrackStartAddress = htonl(trackInfo.data_start);
    response.logicalTrackSize = htonl(trackLength);

    // Additional fields
    response.freeBlocks = htonl(0); // No free blocks (read-only disc)

    int length = sizeof(response);
    if (allocationLength < length)
        length = allocationLength;

    memcpy(m_InBuffer, &response, length);
    m_pEP[EPIn]->BeginTransfer(CUSBCDGadgetEndpoint::TransferDataIn, m_InBuffer, length);
    m_nState = TCDState::DataIn;
    m_nnumber_blocks = 0;
    m_CSW.bmCSWStatus = CD_CSW_STATUS_OK;
}

void CUSBCDGadget::OnTransferComplete(boolean bIn, size_t nLength)
{
    // CDROM_DEBUG_LOG("OnXferComplete", "state = %i, dir = %s, len=%i ",m_nState,bIn?"IN":"OUT",nLength);
    assert(m_nState != TCDState::Init);
    if (bIn) // packet to host has been transferred
    {
        switch (m_nState)
        {
        case TCDState::SentCSW:
        {
            m_nState = TCDState::ReceiveCBW;
            m_pEP[EPOut]->BeginTransfer(CUSBCDGadgetEndpoint::TransferCBWOut,
                                        m_OutBuffer, SIZE_CBW);
            break;
        }
        case TCDState::DataIn:
        {
            if (m_nnumber_blocks > 0)
            {
                if (m_CDReady)
                {
                    m_nState = TCDState::DataInRead; // see Update function
                }
                else
                {
                    MLOGERR("onXferCmplt DataIn", "failed, %s",
                            m_CDReady ? "ready" : "not ready");
                    m_CSW.bmCSWStatus = CD_CSW_STATUS_FAIL;
                    m_SenseParams.bSenseKey = 0x02;
                    m_SenseParams.bAddlSenseCode = 0x04;     // LOGICAL UNIT NOT READY
                    m_SenseParams.bAddlSenseCodeQual = 0x00; // CAUSE NOT REPORTABLE
                    SendCSW();
                }
            }
            else // done sending data to host
            {
                SendCSW();
            }
            break;
        }
        case TCDState::SendReqSenseReply:
        {
            SendCSW();
            break;
        }
        default:
        {
            MLOGERR("onXferCmplt", "dir=in, unhandled state = %i", m_nState);
            assert(0);
            break;
        }
        }
    }
    else // packet from host is available in m_OutBuffer
    {
        switch (m_nState)
        {
        case TCDState::ReceiveCBW:
        {
            if (nLength != SIZE_CBW)
            {
                MLOGERR("ReceiveCBW", "Invalid CBW len = %i", nLength);
                m_pEP[EPIn]->StallRequest(true);
                break;
            }
            memcpy(&m_CBW, m_OutBuffer, SIZE_CBW);
            if (m_CBW.dCBWSignature != VALID_CBW_SIG)
            {
                MLOGERR("ReceiveCBW", "Invalid CBW sig = 0x%x",
                        m_CBW.dCBWSignature);
                m_pEP[EPIn]->StallRequest(true);
                break;
            }
            m_CSW.dCSWTag = m_CBW.dCBWTag;
            if (m_CBW.bCBWCBLength <= 16 && m_CBW.bCBWLUN == 0) // meaningful CBW
            {
                HandleSCSICommand(); // will update m_nstate
                break;
            } // TODO: response for not meaningful CBW
            break;
        }

        case TCDState::DataOut:
        {
            CDROM_DEBUG_LOG("OnXferComplete", "state = %i, dir = %s, len=%i ", m_nState, bIn ? "IN" : "OUT", nLength);
            // process block from host
            // assert(m_nnumber_blocks>0);

            ProcessOut(nLength);

            /*
            if(m_CDReady)
            {
                    m_nState=TCDState::DataOutWrite; //see Update function
            }
            else
            {
                    MLOGERR("onXferCmplt DataOut","failed, %s",
                            m_CDReady?"ready":"not ready");
                    m_CSW.bmCSWStatus=CD_CSW_STATUS_FAIL;
                    m_ReqSenseReply.bSenseKey = 2;
                    m_ReqSenseReply.bAddlSenseCode = 1;
                    SendCSW();
            }
            */
            SendCSW();
            break;
        }

        default:
        {
            MLOGERR("onXferCmplt", "dir=out, unhandled state = %i", m_nState);
            assert(0);
            break;
        }
        }
    }
}

void CUSBCDGadget::ProcessOut(size_t nLength)
{
    // This code is assuming that the payload is a Mode Select payload.
    // At the moment, this is the only thing likely to appear here.
    // TODO: somehow validate what this data is

    CDROM_DEBUG_LOG("ProcessOut",
                    "nLength is %d, payload is %02x%02x%02x%02x%02x%02x%02x%02x%02x%02x%02x%02x%02x%02x%02x%02x%02x%02x%02x%02x%02x%02x%02x%02x",
                    nLength,
                    m_OutBuffer[0], m_OutBuffer[1], m_OutBuffer[2], m_OutBuffer[3],
                    m_OutBuffer[4], m_OutBuffer[5], m_OutBuffer[6], m_OutBuffer[7],
                    m_OutBuffer[8], m_OutBuffer[9], m_OutBuffer[10], m_OutBuffer[11],
                    m_OutBuffer[12], m_OutBuffer[13], m_OutBuffer[14], m_OutBuffer[15],
                    m_OutBuffer[16], m_OutBuffer[17], m_OutBuffer[18], m_OutBuffer[19],
                    m_OutBuffer[20], m_OutBuffer[21], m_OutBuffer[22], m_OutBuffer[23]);

    // Process our Parameter List
    u8 modePage = m_OutBuffer[9];

    switch (modePage)
    {
    // CDROM Audio Control Page
    case 0x0e:
    {
        ModePage0x0EData *modePage = (ModePage0x0EData *)(m_OutBuffer + 8);
        MLOGNOTE("CUSBCDGadget::HandleSCSICommand", "Mode Select (10), Volume is %u,%u", modePage->Output0Volume, modePage->Output1Volume);
        CCDPlayer *cdplayer = static_cast<CCDPlayer *>(CScheduler::Get()->GetTask("cdplayer"));
        if (cdplayer)
        {

            // Descent 2 sets the volume weird. For each volume change, it sends
            // the following in quick succession :-
            // Mode Select (10), Volume is 0,255
            // Mode Select (10), Volume is 255,0
            // Mode Select (10), Volume is 74,255
            // Mode Select (10), Volume is 255,74
            // So, we'll pick the minimum of the two

            MLOGNOTE("CUSBCDGadget::HandleSCSICommand", "CDPlayer set volume");
            cdplayer->SetVolume(
                modePage->Output0Volume < modePage->Output1Volume
                    ? modePage->Output0Volume
                    : modePage->Output1Volume);
        }
        else
        {
            MLOGNOTE("CUSBCDGadget::HandleSCSICommand", "Couldn't get CDPlayer");
        }
        break;
    }
    }
}

// will be called before vendor request 0xfe
void CUSBCDGadget::OnActivate()
{
    CDROM_DEBUG_LOG("CD OnActivate",
                    "=== ENTRY === state=%d, USB=%s, m_CDReady=%d, mediaState=%d",
                    (int)m_nState,
                    m_IsFullSpeed ? "Full-Speed (USB 1.1)" : "High-Speed (USB 2.0)",
                    m_CDReady, (int)m_mediaState);

    CTimer::Get()->MsDelay(10);

    // Set media ready NOW - USB endpoints are active
    if (m_pDevice && !m_CDReady)
    {
        m_CDReady = true;
        m_mediaState = MediaState::MEDIUM_PRESENT_UNIT_ATTENTION;
        m_SenseParams.bSenseKey = 0x06;
        m_SenseParams.bAddlSenseCode = 0x28;
        m_SenseParams.bAddlSenseCodeQual = 0x00;
        bmCSWStatus = CD_CSW_STATUS_FAIL;
        discChanged = true;
        CTimer::Get()->MsDelay(100);
        CDROM_DEBUG_LOG("CD OnActivate",
                        "Initial media ready: Set UNIT_ATTENTION, sense=06/28/00");
    }

    m_nState = TCDState::ReceiveCBW;
    m_pEP[EPOut]->BeginTransfer(CUSBCDGadgetEndpoint::TransferCBWOut, m_OutBuffer, SIZE_CBW);

    CDROM_DEBUG_LOG("CD OnActivate",
                    "=== EXIT === Waiting for CBW, m_CDReady=%d, mediaState=%d",
                    m_CDReady, (int)m_mediaState);
}

void CUSBCDGadget::SendCSW()
{
    // CDROM_DEBUG_LOG ("CUSBCDGadget::SendCSW", "entered");
    memcpy(&m_InBuffer, &m_CSW, SIZE_CSW);
    m_pEP[EPIn]->BeginTransfer(CUSBCDGadgetEndpoint::TransferCSWIn, m_InBuffer, SIZE_CSW);
    m_nState = TCDState::SentCSW;
}

u32 CUSBCDGadget::msf_to_lba(u8 minutes, u8 seconds, u8 frames)
{
    // Combine minutes, seconds, and frames into a single LBA-like value
    // The u8 inputs will be promoted to int/u32 for the arithmetic operations
    u32 lba = ((u32)minutes * 60 * 75) + ((u32)seconds * 75) + (u32)frames;

    // Adjust for the 150-frame (2-second) offset.
    lba = lba - 150;

    return lba;
}

u32 CUSBCDGadget::lba_to_msf(u32 lba, boolean relative)
{
    if (!relative)
        lba = lba + 150; // MSF values are offset by 2mins. Weird

    u8 minutes = lba / (75 * 60);
    u8 seconds = (lba / 75) % 60;
    u8 frames = lba % 75;
    u8 reserved = 0;

    return (frames << 24) | (seconds << 16) | (minutes << 8) | reserved;
}

u32 CUSBCDGadget::GetMaxLBA()
{
    if (!m_pDevice || !m_CDReady)
    {
        return 0;
    }

    // Return the lead-out LBA, which is the maximum addressable LBA
    return GetLeadoutLBA();
}

int CUSBCDGadget::GetSectorLengthFromMCS(uint8_t mainChannelSelection)
{
    int total = 0;
    if (mainChannelSelection & 0x10)
        total += 12; // SYNC
    if (mainChannelSelection & 0x08)
        total += 4; // HEADER
    if (mainChannelSelection & 0x04)
        total += 2048; // USER DATA
    if (mainChannelSelection & 0x02)
        total += 288; // EDC + ECC

    return total;
}

int CUSBCDGadget::GetSkipBytesFromMCS(uint8_t mainChannelSelection)
{
    int offset = 0;

    // Skip SYNC if not requested
    if (!(mainChannelSelection & 0x10))
        offset += 12;

    // Skip HEADER if not requested
    if (!(mainChannelSelection & 0x08))
        offset += 4;

    // USER DATA is next; if also not requested, skip 2048
    if (!(mainChannelSelection & 0x04))
        offset += 2048;

    // EDC/ECC is always at the end, so no skipping here — it doesn't affect offset
    //
    return offset;
}

// Sense data management helpers for MacOS compatibility
// Based on BlueSCSI patterns but adapted for USBODE architecture
void CUSBCDGadget::setSenseData(u8 senseKey, u8 asc, u8 ascq)
{
    m_SenseParams.bSenseKey = senseKey;
    m_SenseParams.bAddlSenseCode = asc;
    m_SenseParams.bAddlSenseCodeQual = ascq;

    MLOGDEBUG("setSenseData", "Sense: %02x/%02x/%02x", senseKey, asc, ascq);
}

void CUSBCDGadget::clearSenseData()
{
    m_SenseParams.bSenseKey = 0x00;
    m_SenseParams.bAddlSenseCode = 0x00;
    m_SenseParams.bAddlSenseCodeQual = 0x00;
}

void CUSBCDGadget::sendCheckCondition()
{
    m_CSW.bmCSWStatus = CD_CSW_STATUS_FAIL;
    // USB Mass Storage spec: data residue = amount of expected data not transferred
    // For CHECK CONDITION with no data phase, residue = full requested length
    m_CSW.dCSWDataResidue = m_CBW.dCBWDataTransferLength;
    SendCSW();
}

void CUSBCDGadget::sendGoodStatus()
{
    m_CSW.bmCSWStatus = CD_CSW_STATUS_OK;
    m_CSW.dCSWDataResidue = 0; // Command succeeded, all data (if any) transferred
    SendCSW();
}

void FillModePage2A(ModePage0x2AData &codepage)
{
    memset(&codepage, 0, sizeof(codepage));
    codepage.pageCodeAndPS = 0x2a;
    codepage.pageLength = 0x0E; // Should be 22 bytes for full MMC-5 compliance

    // Capability bits (6 bytes) - dynamic based on media type
    // Byte 0: bit0=DVD-ROM, bit1=DVD-R, bit2=DVD-RAM, bit3=CD-R, bit4=CD-RW, bit5=Method2
    codepage.capabilityBits[0] = 0x00; // Support all media types for DVD, else CD only
    codepage.capabilityBits[1] = 0x00; // All writable types
    codepage.capabilityBits[2] = 0x01; // AudioPlay, composite audio/video, digital port 2, Mode 2 Form 2, Mode 2 Form 1
    codepage.capabilityBits[3] = 0x03; // CD-DA Commands Supported, CD-DA Stream is accurate
    codepage.capabilityBits[4] = 0x28; // Tray loading mechanism, eject supported, lock supported
    codepage.capabilityBits[5] = 0x03; // No separate channel volume, no separate channel mute

    // Speed and buffer info
    codepage.maxSpeed = htons(1378);          // 8x
    codepage.numVolumeLevels = htons(0x0100); // 256 volume levels
    codepage.bufferSize = htons(0x0040);      // Set to 64 KB buffer size
    codepage.currentSpeed = htons(1378);      // Current speed
    codepage.maxReadSpeed = htons(1378);      // Some hosts check this field
}

// TODO: This entire method is a monster. Break up into a Function table of static methods
//
//  Each command lives in its own .cpp file with a class that has a static Handle() function.
//  Then the table contains function pointers to those static methods.
//
//  This will mean we need to tidy up class global variables
//
//  e.g.
//  "inquirycommand.h"
//  class InquiryCommand {
//  public:
//      static void Handle(const uint8_t* cmd, void* context);
//  };
//
//  "inquirycommand.cpp"
//  #include "InquiryCommand.h"
//  void InquiryCommand::Handle(const uint8_t* cmd, void* context) {
//      // Fill m_InBuffer, set status, etc.
//  }
//
//  ... and then the code in here
//  #include "InquiryCommand.h"
//  #include "RequestSenseCommand.h"
//  etc...
//
//  typedef void (*SCSIHandler)(const uint8_t*, void*);
//  SCSIHandler g_SCSIHandlers[256] = {
//      /* initialized below */
//  };
//
//  void InitSCSIHandlers() {
//      g_SCSIHandlers[0x12] = InquiryCommand::Handle;
//      g_SCSIHandlers[0x03] = RequestSenseCommand::Handle;
//      ...
//  }
//
//  https://chatgpt.com/share/683ecad4-e250-8012-b9aa-22c76de6e871
//
void CUSBCDGadget::HandleSCSICommand()
{
    // CDROM_DEBUG_LOG ("CUSBCDGadget::HandleSCSICommand", "SCSI Command is 0x%02x", m_CBW.CBWCB[0]);

    // Centralized Unit Attention Check
    // Some commands (like INQUIRY) must work even if Unit Attention is pending.
    // Others (like READ) must fail so the host knows the media changed.
    if (m_mediaState == MediaState::MEDIUM_PRESENT_UNIT_ATTENTION)
    {
        u8 cmd = m_CBW.CBWCB[0];
        bool allowed = false;

        if (cmd == 0x03) allowed = true;      // REQUEST SENSE
        else if (cmd == 0x12) allowed = true; // INQUIRY
        else if (cmd == 0x4A) allowed = true; // GET EVENT STATUS NOTIFICATION
        else if ((cmd & 0xF0) == 0xD0) allowed = true; // SCSI Toolbox Commands (0xD0-0xDF)

        if (!allowed)
        {
            CDROM_DEBUG_LOG("CUSBCDGadget::HandleSCSICommand",
                            "Command 0x%02x -> CHECK CONDITION (sense 06/28/00 - UNIT ATTENTION)", cmd);
            setSenseData(0x06, 0x28, 0x00); // UNIT ATTENTION - MEDIA CHANGED
            sendCheckCondition();
            CTimer::Get()->MsDelay(100);
            return;
        }
    }

    switch (m_CBW.CBWCB[0])
    {
    case 0x00: // Test unit ready
    {
        CDROM_DEBUG_LOG("CUSBCDGadget::HandleSCSICommand",
                        "TEST UNIT READY: m_CDReady=%d, mediaState=%d, sense=%02x/%02x/%02x",
                        m_CDReady, (int)m_mediaState,
                        m_SenseParams.bSenseKey, m_SenseParams.bAddlSenseCode, m_SenseParams.bAddlSenseCodeQual);

        if (!m_CDReady)
        {
            CDROM_DEBUG_LOG("CUSBCDGadget::HandleSCSICommand", "Test Unit Ready (returning CD_CSW_STATUS_FAIL)");
            setSenseData(0x02, 0x3A, 0x00); // NOT READY, MEDIUM NOT PRESENT
            m_mediaState = MediaState::NO_MEDIUM;
            sendCheckCondition();
            break;
        }

<<<<<<< HEAD
        if (m_mediaState == MediaState::MEDIUM_PRESENT_UNIT_ATTENTION)
        {
            CDROM_DEBUG_LOG("CUSBCDGadget::HandleSCSICommand",
                            "TEST UNIT READY -> CHECK CONDITION (sense 06/28/00 - UNIT ATTENTION)");
            setSenseData(0x06, 0x28, 0x00); // UNIT ATTENTION - MEDIA CHANGED
            sendCheckCondition();
            CTimer::Get()->MsDelay(100);
            break;
        }

=======
>>>>>>> 010dbf4f
        CDROM_DEBUG_LOG("CUSBCDGadget::HandleSCSICommand",
                        "TEST UNIT READY -> GOOD STATUS");

        // CDROM_DEBUG_LOG ("CUSBCDGadget::HandleSCSICommand", "Test Unit Ready (returning CD_CSW_STATUS_FAIL)");
        sendGoodStatus();
        break;
    }

    case 0x03: // Request sense CMD
    {
        u8 blocks = (u8)(m_CBW.CBWCB[4]);

        CDROM_DEBUG_LOG("CUSBCDGadget::HandleSCSICommand",
                        "REQUEST SENSE: mediaState=%d, sense=%02x/%02x/%02x -> reporting to host",
                        (int)m_mediaState,
                        m_SenseParams.bSenseKey, m_SenseParams.bAddlSenseCode, m_SenseParams.bAddlSenseCodeQual);

        u8 length = sizeof(TUSBCDRequestSenseReply);
        if (blocks < length)
            length = blocks;

        // Populate sense reply with CURRENT sense data
        m_ReqSenseReply.bSenseKey = m_SenseParams.bSenseKey;
        m_ReqSenseReply.bAddlSenseCode = m_SenseParams.bAddlSenseCode;
        m_ReqSenseReply.bAddlSenseCodeQual = m_SenseParams.bAddlSenseCodeQual;

        memcpy(&m_InBuffer, &m_ReqSenseReply, length);

        m_pEP[EPIn]->BeginTransfer(CUSBCDGadgetEndpoint::TransferDataIn,
                                   m_InBuffer, length);

        m_CSW.bmCSWStatus = CD_CSW_STATUS_OK; // Request Sense always succeeds
        m_nState = TCDState::SendReqSenseReply;

        // CRITICAL FIX: Clear sense data AFTER reporting it (SCSI autoclearing behavior)
        CDROM_DEBUG_LOG("CUSBCDGadget::HandleSCSICommand",
                        "REQUEST SENSE: Clearing sense data after reporting");
        clearSenseData();

        // Update media state machine: transition from UNIT_ATTENTION to READY
        if (m_mediaState == MediaState::MEDIUM_PRESENT_UNIT_ATTENTION)
        {
            m_mediaState = MediaState::MEDIUM_PRESENT_READY;
            bmCSWStatus = CD_CSW_STATUS_OK; // Clear global CHECK CONDITION flag
            CDROM_DEBUG_LOG("CUSBCDGadget::HandleSCSICommand",
                            "REQUEST SENSE: State transition UNIT_ATTENTION -> READY");
        }

        break;
    }

    case 0xa8: // Read (12) - similar to READ(10) but with 32-bit block count
    {
        if (m_CDReady)
        {
            // CDROM_DEBUG_LOG ("CUSBCDGadget::HandleSCSICommand", "Read (12)");
            // will be updated if read fails on any block
            m_CSW.bmCSWStatus = bmCSWStatus;

            // Where to start reading (LBA) - 4 bytes
            m_nblock_address = (u32)(m_CBW.CBWCB[2] << 24) | (u32)(m_CBW.CBWCB[3] << 16) |
                               (u32)(m_CBW.CBWCB[4] << 8) | m_CBW.CBWCB[5];

            // Number of blocks to read (LBA) - 4 bytes
            m_nnumber_blocks = (u32)(m_CBW.CBWCB[6] << 24) | (u32)(m_CBW.CBWCB[7] << 16) |
                               (u32)(m_CBW.CBWCB[8] << 8) | m_CBW.CBWCB[9];

            // Transfer Block Size is the size of data to return to host
            // Block Size and Skip Bytes is worked out from cue sheet
            // For a CDROM, this is always 2048
            transfer_block_size = 2048;
            block_size = data_block_size; // set at SetDevice
            skip_bytes = data_skip_bytes; // set at SetDevice;
            mcs = 0;

            m_nbyteCount = m_CBW.dCBWDataTransferLength;

            // What is this?
            if (m_nnumber_blocks == 0)
            {
                m_nnumber_blocks = 1 + (m_nbyteCount) / 2048;
            }
            m_CSW.bmCSWStatus = bmCSWStatus;
            m_nState = TCDState::DataInRead; // see Update() function
        }
        else
        {
            CDROM_DEBUG_LOG("CUSBCDGadget::HandleSCSICommand", "READ(12) failed, %s", m_CDReady ? "ready" : "not ready");
            setSenseData(0x02, 0x04, 0x00); // Not Ready, Logical Unit Not Ready
            sendCheckCondition();
        }
        break;
    }

    case 0x12: // Inquiry
    {
        int allocationLength = (m_CBW.CBWCB[3] << 8) | m_CBW.CBWCB[4];
        CDROM_DEBUG_LOG("CUSBCDGadget::HandleSCSICommand", "Inquiry %0x, allocation length %d", m_CBW.CBWCB[1], allocationLength);

        if ((m_CBW.CBWCB[1] & 0x01) == 0)
        { // EVPD bit is 0: Standard Inquiry
            CDROM_DEBUG_LOG("CUSBCDGadget::HandleSCSICommand", "Inquiry (Standard Enquiry)");

            // Set response length
            int datalen = SIZE_INQR;
            if (allocationLength < datalen)
                datalen = allocationLength;

            memcpy(&m_InBuffer, &m_InqReply, datalen);
            m_pEP[EPIn]->BeginTransfer(CUSBCDGadgetEndpoint::TransferDataIn, m_InBuffer, datalen);
            m_nState = TCDState::DataIn;
            m_nnumber_blocks = 0; // nothing more after this send
            // m_CSW.bmCSWStatus = bmCSWStatus;
            m_CSW.bmCSWStatus = CD_CSW_STATUS_OK;
        }
        else
        { // EVPD bit is 1: VPD Inquiry
            CDROM_DEBUG_LOG("CUSBCDGadget::HandleSCSICommand", "Inquiry (VPD Inquiry)");
            u8 vpdPageCode = m_CBW.CBWCB[2];
            switch (vpdPageCode)
            {
            case 0x00: // Supported VPD Pages
            {
                CDROM_DEBUG_LOG("CUSBCDGadget::HandleSCSICommand", "Inquiry (Supported VPD Pages)");

                u8 SupportedVPDPageReply[] = {
                    0x05, // Byte 0: Peripheral Device Type (0x05 for Optical Memory Device)
                    0x00, // Byte 1: Page Code (0x00 for Supported VPD Pages page)
                    0x00, // Byte 2: Page Length (MSB) - total length of page codes following
                    0x03, // Byte 3: Page Length (LSB) - 3 supported page codes
                    0x00, // Byte 4: Supported VPD Page Code: Supported VPD Pages (this page itself)
                    0x80, // Byte 5: Supported VPD Page Code: Unit Serial Number
                    0x83  // Byte 6: Supported VPD Page Code: Device Identification
                };

                // Set response length
                int datalen = sizeof(SupportedVPDPageReply);
                if (allocationLength < datalen)
                    datalen = allocationLength;

                memcpy(&m_InBuffer, &SupportedVPDPageReply, sizeof(SupportedVPDPageReply));
                m_pEP[EPIn]->BeginTransfer(CUSBCDGadgetEndpoint::TransferDataIn,
                                           m_InBuffer, datalen);
                m_nState = TCDState::DataIn;
                m_nnumber_blocks = 0; // nothing more after this send
                // m_CSW.bmCSWStatus = bmCSWStatus;
                m_CSW.bmCSWStatus = CD_CSW_STATUS_OK;
                break;
            }

            case 0x80: // Unit Serial Number Page
            {
                CDROM_DEBUG_LOG("CUSBCDGadget::HandleSCSICommand", "Inquiry (Unit Serial number Page)");

                u8 UnitSerialNumberReply[] = {
                    0x05, // Byte 0: Peripheral Device Type (Optical Memory Device)
                    0x80, // Byte 1: Page Code (Unit Serial Number page)
                    0x00, // Byte 2: Page Length (MSB) - Length of serial number data
                    0x0B, // Byte 3: Page Length (LSB) - 11 bytes follow
                    // Bytes 4 onwards: The actual serial number
                    'U', 'S', 'B', 'O', 'D', 'E', '0', '0', '0', '0', '1'};

                // Set response length
                int datalen = sizeof(UnitSerialNumberReply);
                if (allocationLength < datalen)
                    datalen = allocationLength;

                memcpy(&m_InBuffer, &UnitSerialNumberReply, sizeof(UnitSerialNumberReply));
                m_pEP[EPIn]->BeginTransfer(CUSBCDGadgetEndpoint::TransferDataIn,
                                           m_InBuffer, datalen);
                m_nState = TCDState::DataIn;
                m_nnumber_blocks = 0; // nothing more after this send
                // m_CSW.bmCSWStatus = bmCSWStatus;
                m_CSW.bmCSWStatus = CD_CSW_STATUS_OK;
                break;
            }

            case 0x83:
            {
                u8 DeviceIdentificationReply[] = {
                    0x05, // Byte 0: Peripheral Device Type (Optical Memory Device)
                    0x83, // Byte 1: Page Code (Device Identification page)
                    0x00, // Byte 2: Page Length (MSB)
                    0x0B, // Byte 3: Page Length (LSB) - Total length of all designators combined (11 bytes in this example)

                    // --- Start of First Designator (T10 Vendor ID) ---
                    0x01, // Byte 4: CODE SET (0x01 = ASCII)
                          //         PIV (0) + Assoc (0) + Type (0x01 = T10 Vendor ID)
                    0x00, // Byte 5: PROTOCOL IDENTIFIER (0x00 = SCSI)
                    0x08, // Byte 6: LENGTH (Length of the identifier data itself - 8 bytes)
                    // Bytes 7-14: IDENTIFIER (Your T10 Vendor ID, padded to 8 bytes)
                    'U', 'S', 'B', 'O', 'D', 'E', ' ', ' ' // "USBODE  " - padded to 8 bytes
                    // --- End of First Designator ---
                };

                // Set response length
                int datalen = sizeof(DeviceIdentificationReply);
                if (allocationLength < datalen)
                    datalen = allocationLength;

                memcpy(&m_InBuffer, &DeviceIdentificationReply, sizeof(DeviceIdentificationReply));
                m_pEP[EPIn]->BeginTransfer(CUSBCDGadgetEndpoint::TransferDataIn,
                                           m_InBuffer, datalen);
                m_nState = TCDState::DataIn;
                m_nnumber_blocks = 0; // nothing more after this send
                // m_CSW.bmCSWStatus = bmCSWStatus;
                m_CSW.bmCSWStatus = CD_CSW_STATUS_OK;
                break;
            }

            default: // Unsupported VPD Page
                MLOGNOTE("CUSBCDGadget::HandleSCSICommand", "Inquiry (Unsupported Page)");
                //  m_nState = TCDState::DataIn;
                m_nnumber_blocks = 0;           // nothing more after this send
                setSenseData(0x05, 0x24, 0x00); // Invalid Field in CDB
                sendCheckCondition();
                break;
            }
        }
        break;
    }

    case 0x1B: // Start/stop unit
    {
        int start = m_CBW.CBWCB[4] & 1;
        int loej = (m_CBW.CBWCB[4] >> 1) & 1;
        // TODO: Emulate a disk eject/load
        // loej Start Action
        // 0    0     Stop the disc - no action for us
        // 0    1     Start the disc - no action for us
        // 1    0     Eject the disc - perhaps we need to throw a check condition?
        // 1    1     Load the disc - perhaps we need to throw a check condition?

        CDROM_DEBUG_LOG("HandleSCSI", "start/stop, start = %d, loej = %d", start, loej);
        sendGoodStatus();
        break;
    }

    case 0x1E: // PREVENT ALLOW MEDIUM REMOVAL
    {
        // Lie to the host
        // m_CSW.bmCSWStatus = bmCSWStatus;
        sendGoodStatus();
        break;
    }

    case 0x25: // Read Capacity (10))
    {
        m_ReadCapReply.nLastBlockAddr = htonl(GetLeadoutLBA() - 1); // this value is the Start address of last recorded lead-out minus 1
        memcpy(&m_InBuffer, &m_ReadCapReply, SIZE_READCAPREP);
        m_nnumber_blocks = 0; // nothing more after this send
        m_pEP[EPIn]->BeginTransfer(CUSBCDGadgetEndpoint::TransferDataIn,
                                   m_InBuffer, SIZE_READCAPREP);
        m_nState = TCDState::DataIn;
        m_CSW.bmCSWStatus = bmCSWStatus;
        break;
    }

    case 0x28: // Read (10)
    {
        if (m_CDReady)
        {
            // Where to start reading (LBA)
            m_nblock_address = (u32)(m_CBW.CBWCB[2] << 24) | (u32)(m_CBW.CBWCB[3] << 16) |
                               (u32)(m_CBW.CBWCB[4] << 8) | m_CBW.CBWCB[5];

            // Number of blocks to read (LBA)
            m_nnumber_blocks = (u32)((m_CBW.CBWCB[7] << 8) | m_CBW.CBWCB[8]);

            // Get disc boundaries
            u32 max_lba = GetMaxLBA();

            // CRITICAL: Validate LBA is within disc boundaries
            if (m_nblock_address >= max_lba)
            {
                MLOGERR("READ(10)", "LBA %u beyond disc boundary (max=%u)",
                        m_nblock_address, max_lba);

                // SCSI error: ILLEGAL REQUEST / LOGICAL BLOCK ADDRESS OUT OF RANGE
                setSenseData(0x05, 0x21, 0x00);
                sendCheckCondition();
                break;
            }

            // Check if read extends beyond disc boundary
            if (m_nblock_address + m_nnumber_blocks > max_lba)
            {
                u32 original_blocks = m_nnumber_blocks;
                m_nnumber_blocks = max_lba - m_nblock_address;

                MLOGNOTE("READ(10)", "Read truncated: LBA=%u, requested=%u, max=%u, truncated to=%u",
                         m_nblock_address, original_blocks, max_lba, m_nnumber_blocks);
            }

            // Validate we have blocks to read after boundary checks
            if (m_nnumber_blocks == 0)
            {
                MLOGERR("READ(10)", "No blocks to read after boundary check");
                setSenseData(0x05, 0x21, 0x00);
                sendCheckCondition();
                break;
            }

            CDROM_DEBUG_LOG("READ(10)", "LBA=%u, cnt=%u, max_lba=%u",
                            m_nblock_address, m_nnumber_blocks, max_lba);

            // Transfer Block Size is the size of data to return to host
            // Block Size and Skip Bytes is worked out from cue sheet
            // For a CDROM, this is always 2048
            transfer_block_size = 2048;
            block_size = data_block_size; // set at SetDevice
            skip_bytes = data_skip_bytes; // set at SetDevice
            mcs = 0;
            m_nbyteCount = m_CBW.dCBWDataTransferLength;

            // Recalculate byte count based on potentially truncated block count
            u32 expected_byte_count = m_nnumber_blocks * transfer_block_size;
            if (m_nbyteCount > expected_byte_count)
            {
                MLOGNOTE("READ(10)", "Host requested %u bytes but only %u available",
                         m_nbyteCount, expected_byte_count);
                m_nbyteCount = expected_byte_count;
            }

            m_CSW.bmCSWStatus = bmCSWStatus;
            m_nState = TCDState::DataInRead; // see Update() function
        }
        else
        {
            CDROM_DEBUG_LOG("handleSCSI Read(10)", "failed, %s",
                            m_CDReady ? "ready" : "not ready");
            setSenseData(0x02, 0x04, 0x00); // LOGICAL UNIT NOT READY
            sendCheckCondition();
        }
        break;
    }

    case 0xBE: // READ CD -- bluescsi inspired
    {
        if (!m_CDReady)
        {
            setSenseData(0x02, 0x04, 0x00); // LOGICAL UNIT NOT READY
            sendCheckCondition();
            break;
        }

        int expectedSectorType = (m_CBW.CBWCB[1] >> 2) & 0x07;
        m_nblock_address = (m_CBW.CBWCB[2] << 24) | (m_CBW.CBWCB[3] << 16) |
                           (m_CBW.CBWCB[4] << 8) | m_CBW.CBWCB[5];
        m_nnumber_blocks = (m_CBW.CBWCB[6] << 16) | (m_CBW.CBWCB[7] << 8) | m_CBW.CBWCB[8];
        mcs = (m_CBW.CBWCB[9] >> 3) & 0x1F;

        // Subchannel selection from byte 10
        u8 subChannelSelection = m_CBW.CBWCB[10] & 0x07;

        CDROM_DEBUG_LOG("CUSBCDGadget::HandleSCSICommand",
                        "READ CD: USB=%s, LBA=%u, blocks=%u, type=0x%02x, MCS=0x%02x, subchan=0x%02x",
                        m_IsFullSpeed ? "FS" : "HS",
                        m_nblock_address, m_nnumber_blocks,
                        expectedSectorType, mcs, subChannelSelection);

        // Check subchannel request compatibility
        if (subChannelSelection != 0 && !m_pDevice->HasSubchannelData())
        {
            CDROM_DEBUG_LOG("CUSBCDGadget::HandleSCSICommand",
                            "READ CD: Subchannel requested but image has no subchannel data");
            setSenseData(0x05, 0x24, 0x00); // INVALID FIELD IN CDB
            sendCheckCondition();
            break;
        }

        // Get track info for validation
        CUETrackInfo trackInfo = GetTrackInfoForLBA(m_nblock_address);

        // Verify sector type if specified
        if (expectedSectorType != 0)
        {
            bool sector_type_ok = false;

            if (expectedSectorType == 1 && trackInfo.track_mode == CUETrack_AUDIO)
            {
                sector_type_ok = true; // CD-DA
            }
            else if (expectedSectorType == 2 &&
                     (trackInfo.track_mode == CUETrack_MODE1_2048 ||
                      trackInfo.track_mode == CUETrack_MODE1_2352))
            {
                sector_type_ok = true; // Mode 1
            }
            else if (expectedSectorType == 3 && trackInfo.track_mode == CUETrack_MODE2_2352)
            {
                sector_type_ok = true; // Mode 2 formless
            }
            else if (expectedSectorType == 4 && trackInfo.track_mode == CUETrack_MODE2_2352)
            {
                sector_type_ok = true; // Mode 2 form 1
            }
            else if (expectedSectorType == 5 && trackInfo.track_mode == CUETrack_MODE2_2352)
            {
                sector_type_ok = true; // Mode 2 form 2
            }

            if (!sector_type_ok)
            {
                CDROM_DEBUG_LOG("CUSBCDGadget::HandleSCSICommand",
                                "READ CD: Sector type mismatch. Expected=%d, Track mode=%d",
                                expectedSectorType, trackInfo.track_mode);
                setSenseData(0x05, 0x64, 0x00); // ILLEGAL MODE FOR THIS TRACK
                sendCheckCondition();
                break;
            }
        }

        // Ensure read doesn't exceed image size
        u64 readEnd = (u64)m_nblock_address * trackInfo.sector_length +
                      (u64)m_nnumber_blocks * trackInfo.sector_length;
        if (readEnd > m_pDevice->GetSize())
        {
            MLOGNOTE("CUSBCDGadget::HandleSCSICommand",
                     "READ CD: Read exceeds image size");
            setSenseData(0x05, 0x21, 0x00); // LOGICAL BLOCK ADDRESS OUT OF RANGE
            sendCheckCondition();
            break;
        }

        // Determine sector parameters based on expected type or track mode
        switch (expectedSectorType)
        {
        case 0x01: // CD-DA
            block_size = 2352;
            transfer_block_size = 2352;
            skip_bytes = 0;
            break;

        case 0x02: // Mode 1
            skip_bytes = GetSkipbytesForTrack(trackInfo);
            block_size = GetBlocksizeForTrack(trackInfo);
            transfer_block_size = 2048;
            break;

        case 0x03: // Mode 2 formless
            skip_bytes = 16;
            block_size = 2352;
            transfer_block_size = 2336;
            break;

        case 0x04: // Mode 2 form 1
            skip_bytes = GetSkipbytesForTrack(trackInfo);
            block_size = GetBlocksizeForTrack(trackInfo);
            transfer_block_size = 2048;
            break;

        case 0x05: // Mode 2 form 2
            block_size = 2352;
            skip_bytes = 24;
            transfer_block_size = 2328;
            break;

        case 0x00: // Type not specified - derive from MCS and track mode
        default:
            if (trackInfo.track_mode == CUETrack_AUDIO)
            {
                block_size = 2352;
                transfer_block_size = 2352;
                skip_bytes = 0;
            }
            else
            {
                block_size = GetBlocksizeForTrack(trackInfo);
                transfer_block_size = GetSectorLengthFromMCS(mcs);
                skip_bytes = GetSkipBytesFromMCS(mcs);
            }
            break;
        }

        // Add subchannel data size if requested
        if (subChannelSelection != 0)
        {
            // Subchannel selections:
            // 0x00 = No subchannel
            // 0x01 = Raw P-W (96 bytes)
            // 0x02 = Q subchannel (16 bytes) - formatted
            // 0x04 = P-W subchannel (96 bytes) - deinterleaved and error corrected

            CDROM_DEBUG_LOG("CUSBCDGadget::HandleSCSICommand",
                            "READ CD: Adding subchannel data (type 0x%02x)", subChannelSelection);

            // Most requests are for raw P-W (96 bytes)
            if (subChannelSelection == 0x01)
            {
                transfer_block_size += 96; // Add raw P-W subchannel
            }
            else if (subChannelSelection == 0x02)
            {
                transfer_block_size += 16; // Add formatted Q subchannel
            }
            else
            {
                CDROM_DEBUG_LOG("CUSBCDGadget::HandleSCSICommand",
                                "READ CD: Unsupported subchannel type 0x%02x", subChannelSelection);
                setSenseData(0x05, 0x24, 0x00); // INVALID FIELD IN CDB
                sendCheckCondition();
                break;
            }
        }

        m_nbyteCount = m_CBW.dCBWDataTransferLength;
        if (m_nnumber_blocks == 0)
        {
            m_nnumber_blocks = 1 + (m_nbyteCount) / transfer_block_size;
        }

        m_nState = TCDState::DataInRead;
        m_CSW.bmCSWStatus = CD_CSW_STATUS_OK;
        break;
    }

    // These commands are not implemented so we lie about it
    case 0xBB: // Set CDROM Speed
    case 0x2F: // Verify
    {
        m_CSW.bmCSWStatus = CD_CSW_STATUS_OK;
        SendCSW();
        break;
    }

    case 0x43: // READ TOC/PMA/ATIP -- bluescsi inspired
    {
        if (!m_CDReady)
        {
            MLOGNOTE("READ TOC", "FAILED - CD not ready");
            setSenseData(0x02, 0x04, 0x00); // NOT READY, LOGICAL UNIT NOT READY
            sendCheckCondition();
            break;
        }

        // LOG FULL COMMAND BYTES
        CDROM_DEBUG_LOG("READ TOC", "CMD bytes: %02x %02x %02x %02x %02x %02x %02x %02x %02x %02x",
                        m_CBW.CBWCB[0], m_CBW.CBWCB[1], m_CBW.CBWCB[2], m_CBW.CBWCB[3],
                        m_CBW.CBWCB[4], m_CBW.CBWCB[5], m_CBW.CBWCB[6], m_CBW.CBWCB[7],
                        m_CBW.CBWCB[8], m_CBW.CBWCB[9]);

        bool msf = (m_CBW.CBWCB[1] >> 1) & 0x01;
        int format = m_CBW.CBWCB[2] & 0x0F;
        int startingTrack = m_CBW.CBWCB[6];
        int allocationLength = (m_CBW.CBWCB[7] << 8) | m_CBW.CBWCB[8];

        // Check for vendor extension flags (Matshita compatibility)
        bool useBCD = false;
        if (format == 0 && m_CBW.CBWCB[9] == 0x80)
        {
            format = 2;
            useBCD = true;
            CDROM_DEBUG_LOG("READ TOC", "Matshita vendor extension: Full TOC with BCD");
        }

        CDROM_DEBUG_LOG("READ TOC", "Format=%d MSF=%d StartTrack=%d AllocLen=%d Control=0x%02x",
                        format, msf, startingTrack, allocationLength, m_CBW.CBWCB[9]);

        if (!m_CDReady)
        {
            MLOGNOTE("READ TOC", "FAILED - CD not ready");
            setSenseData(0x02, 0x04, 0x00); // LOGICAL UNIT NOT READY
            sendCheckCondition();
            break;
        }

        switch (format)
        {
        case 0:
            CDROM_DEBUG_LOG("READ TOC", "Format 0x00: Standard TOC");
            DoReadTOC(msf, startingTrack, allocationLength);
            break;
        case 1:
            CDROM_DEBUG_LOG("READ TOC", "Format 0x01: Session Info");
            DoReadSessionInfo(msf, allocationLength);
            break;
        case 2:
            CDROM_DEBUG_LOG("READ TOC", "Format 0x02: Full TOC (useBCD=%d)", useBCD);
            DoReadFullTOC(startingTrack, allocationLength, useBCD);
            break;
        case 4:
            CDROM_DEBUG_LOG("READ TOC", "Format 0x04: ATIP - returning minimal response");
            {
                // Minimal ATIP response indicating pressed disc (non-recordable)
                uint8_t atip[28];
                memset(atip, 0, sizeof(atip));
                atip[0] = 0x00;
                atip[1] = 0x1A; // Length = 26 bytes
                atip[2] = 0x00; // Reserved
                atip[3] = 0x00; // Reserved

                uint16_t len = sizeof(atip);
                if (len > allocationLength)
                    len = allocationLength;

                memcpy(m_InBuffer, atip, len);
                m_pEP[EPIn]->BeginTransfer(CUSBCDGadgetEndpoint::TransferDataIn, m_InBuffer, len);
                m_nState = TCDState::DataIn;
                m_nnumber_blocks = 0;
                m_CSW.bmCSWStatus = CD_CSW_STATUS_OK;
            }
            break;
        default:
            CDROM_DEBUG_LOG("READ TOC", "INVALID FORMAT 0x%02x", format);
            setSenseData(0x05, 0x24, 0x00); // INVALID FIELD IN CDB
            sendCheckCondition();
        }
        break;
    }

    case 0x42: // READ SUB-CHANNEL CMD
    {
        unsigned int msf = (m_CBW.CBWCB[1] >> 1) & 0x01;
        // unsigned int subq = (m_CBW.CBWCB[2] >> 6) & 0x01; //TODO We're ignoring subq for now
        unsigned int parameter_list = m_CBW.CBWCB[3];
        // unsigned int track_number = m_CBW.CBWCB[6]; // Ignore track number for now. It's used only for ISRC
        int allocationLength = (m_CBW.CBWCB[7] << 8) | m_CBW.CBWCB[8];
        int length = 0;

        // CDROM_DEBUG_LOG("CUSBCDGadget::HandleSCSICommand", "READ SUB-CHANNEL CMD (0x42), allocationLength = %d, msf = %u, parameter_list = 0x%02x", allocationLength, msf, parameter_list);

        CCDPlayer *cdplayer = static_cast<CCDPlayer *>(CScheduler::Get()->GetTask("cdplayer"));

        if (parameter_list == 0x00)
            parameter_list = 0x01; // 0x00 is "reserved" so let's assume they want cd info

        switch (parameter_list)
        {
        // Current Position Data request
        case 0x01:
        {
            // Current Position Header
            TUSBCDSubChannelHeaderReply header;
            memset(&header, 0, SIZE_SUBCHANNEL_HEADER_REPLY);
            header.audioStatus = 0x15; // Audio status not supported
            header.dataLength = SIZE_SUBCHANNEL_01_DATA_REPLY;

            // Override audio status by querying the player
            if (cdplayer)
            {
                unsigned int state = cdplayer->GetState();
                switch (state)
                {
                case CCDPlayer::PLAYING:
                    header.audioStatus = 0x11; // Playing
                    break;
                case CCDPlayer::PAUSED:
                    header.audioStatus = 0x12; // Paused
                    break;
                case CCDPlayer::STOPPED_OK:
                    header.audioStatus = 0x13; // Stopped without error
                    break;
                case CCDPlayer::STOPPED_ERROR:
                    header.audioStatus = 0x14; // Stopped with error
                    break;
                default:
                    header.audioStatus = 0x15; // No status to return
                    break;
                }
            }

            // Current Position Data
            TUSBCDSubChannel01CurrentPositionReply data;
            memset(&data, 0, SIZE_SUBCHANNEL_01_DATA_REPLY);
            data.dataFormatCode = 0x01;

            u32 address = 0;
            if (cdplayer)
            {
                address = cdplayer->GetCurrentAddress();
                data.absoluteAddress = GetAddress(address, msf, false);
                CUETrackInfo trackInfo = GetTrackInfoForLBA(address);
                if (trackInfo.track_number != -1)
                {
                    data.trackNumber = trackInfo.track_number;
                    data.indexNumber = 0x01; // Assume no pregap. Perhaps we need to handle pregap?
                    data.relativeAddress = GetAddress(address - trackInfo.track_start, msf, true);
                    // Set ADR/Control: ADR=1 (position), Control=0 for audio, 4 for data
                    u8 control = (trackInfo.track_mode == CUETrack_AUDIO) ? 0x00 : 0x04;
                    data.adrControl = (0x01 << 4) | control;
                }
            }

            // CDROM_DEBUG_LOG("CUSBCDGadget::HandleSCSICommand", "READ SUB-CHANNEL CMD (0x42, 0x01) audio_status %02x, trackNumber %d, address %d, absoluteAddress %08x, relativeAddress %08x", header.audioStatus, data.trackNumber, address, data.absoluteAddress, data.relativeAddress);

            // Determine data lengths
            length = SIZE_SUBCHANNEL_HEADER_REPLY + SIZE_SUBCHANNEL_01_DATA_REPLY;

            // Copy the header & Code Page
            memcpy(m_InBuffer, &header, SIZE_SUBCHANNEL_HEADER_REPLY);
            memcpy(m_InBuffer + SIZE_SUBCHANNEL_HEADER_REPLY, &data, SIZE_SUBCHANNEL_01_DATA_REPLY);
            break;
        }

        case 0x02:
        {
            // Media Catalog Number (UPC Bar Code)
            break;
        }

        case 0x03:
        {
            // International Standard Recording Code (ISRC)
            // TODO We're ignoring track number because that's only valid here
            break;
        }

        default:
        {
            // TODO Error
        }
        }

        if (allocationLength < length)
            length = allocationLength;

        m_pEP[EPIn]->BeginTransfer(CUSBCDGadgetEndpoint::TransferDataIn,
                                   m_InBuffer, length);

        m_nnumber_blocks = 0; // nothing more after this send
        m_nState = TCDState::DataIn;
        m_CSW.bmCSWStatus = bmCSWStatus;

        break;
    }

    case 0x52: // READ TRACK INFORMATION -- bluescsi inspired
    {
        u8 addressType = m_CBW.CBWCB[1] & 0x03;
        u32 address = (m_CBW.CBWCB[2] << 24) | (m_CBW.CBWCB[3] << 16) |
                      (m_CBW.CBWCB[4] << 8) | m_CBW.CBWCB[5];
        u16 allocationLength = (m_CBW.CBWCB[7] << 8) | m_CBW.CBWCB[8];

        CDROM_DEBUG_LOG("CUSBCDGadget::HandleSCSICommand",
                        "Read Track Information type=%d, addr=%u", addressType, address);

        if (!m_CDReady)
        {
            setSenseData(0x02, 0x04, 0x00); // LOGICAL UNIT NOT READY
            sendCheckCondition();
            break;
        }

        DoReadTrackInformation(addressType, address, allocationLength);
        break;
    }

    case 0x4A: // GET EVENT STATUS NOTIFICATION
    {

        u8 polled = m_CBW.CBWCB[1] & 0x01;
        u8 notificationClass = m_CBW.CBWCB[4]; // This is a bitmask
        u16 allocationLength = m_CBW.CBWCB[7] << 8 | (m_CBW.CBWCB[8]);

        CDROM_DEBUG_LOG("CUSBCDGadget::HandleSCSICommand", "Get Event Status Notification");

        if (polled == 0)
        {
            // We don't support async mode
            MLOGNOTE("CUSBCDGadget::HandleSCSICommand", "Get Event Status Notification - we don't support async notifications");
            setSenseData(0x05, 0x24, 0x00); // INVALID FIELD IN CDB
            sendCheckCondition();
            break;
        }

        int length = 0;
        // Event Header
        TUSBCDEventStatusReplyHeader header;
        memset(&header, 0, sizeof(header));
        header.supportedEventClass = 0x10; // Only support media change events (10000b)

        // Media Change Event Request
        if (notificationClass & (1 << 4))
        {

            MLOGNOTE("CUSBCDGadget::HandleSCSICommand", "Get Event Status Notification - media change event response");

            // Update header
            header.eventDataLength = htons(0x04); // Always 4 because only return 1 event
            header.notificationClass = 0x04;      // 100b = media class

            // Define the event
            TUSBCDEventStatusReplyEvent event;
            memset(&event, 0, sizeof(event));

            if (discChanged)
            {
                MLOGNOTE("CUSBCDGadget::HandleSCSICommand", "Get Event Status Notification - sending NewMedia event");
                event.eventCode = 0x02;                  // NewMedia event
                event.data[0] = m_CDReady ? 0x02 : 0x00; // Media present : No media

                // Only clear the disc changed event if we're actually going to send the full response
                if (allocationLength >= (sizeof(TUSBCDEventStatusReplyHeader) + sizeof(TUSBCDEventStatusReplyEvent)))
                {
                    discChanged = false;
                }
            }
            else if (m_CDReady)
            {
                event.eventCode = 0x00; // No Change
                event.data[0] = 0x02;   // Media present
            }
            else
            {
                event.eventCode = 0x03; // Media Removal
                event.data[0] = 0x00;   // No media
            }

            event.data[1] = 0x00; // Reserved
            event.data[2] = 0x00; // Reserved
            memcpy(m_InBuffer + sizeof(TUSBCDEventStatusReplyHeader), &event, sizeof(TUSBCDEventStatusReplyEvent));
            length += sizeof(TUSBCDEventStatusReplyEvent);
        }
        else
        {
            // No supported event class requested
            MLOGNOTE("CUSBCDGadget::HandleSCSICommand", "Get Event Status Notification - no supported class requested");
            header.notificationClass = 0x00;
            header.eventDataLength = htons(0x00);
        }

        memcpy(m_InBuffer, &header, sizeof(TUSBCDEventStatusReplyHeader));
        length += sizeof(TUSBCDEventStatusReplyHeader);

        if (allocationLength < length)
            length = allocationLength;

        m_nnumber_blocks = 0; // nothing more after this send
        m_pEP[EPIn]->BeginTransfer(CUSBCDGadgetEndpoint::TransferDataIn, m_InBuffer, length);
        m_nState = TCDState::DataIn;
        m_CSW.bmCSWStatus = CD_CSW_STATUS_OK;
        break;
    }

    case 0xAD: // READ DISC STRUCTURE (formerly READ DVD STRUCTURE)
    {
        u8 mediaType = m_CBW.CBWCB[1] & 0x0f; // Media type (0=DVD, 1=BD)
        u32 address = ((u32)m_CBW.CBWCB[2] << 24) | ((u32)m_CBW.CBWCB[3] << 16) |
                      ((u32)m_CBW.CBWCB[4] << 8) | m_CBW.CBWCB[5];
        u8 layer = m_CBW.CBWCB[6];
        u8 format = m_CBW.CBWCB[7];
        u16 allocationLength = ((u16)m_CBW.CBWCB[8] << 8) | m_CBW.CBWCB[9];
        u8 agid = (m_CBW.CBWCB[10] >> 6) & 0x03; // Authentication Grant ID

        CDROM_DEBUG_LOG("CUSBCDGadget::HandleSCSICommand",
                        "READ DISC STRUCTURE: media=%d, format=0x%02x, layer=%d, address=0x%08x, alloc=%d, AGID=%d, mediaType=%d",
                        mediaType, format, layer, address, allocationLength, agid, (int)m_mediaType);

        // For CD media and DVD-specific formats: return minimal empty response
        // MacOS doesn't handle CHECK CONDITION well for this command - causes USB reset
        if (m_mediaType != MEDIA_TYPE::DVD &&
            (format == 0x00 || format == 0x02 || format == 0x03 || format == 0x04))
        {
            CDROM_DEBUG_LOG("CUSBCDGadget::HandleSCSICommand",
                            "READ DISC STRUCTURE format 0x%02x for CD media - returning minimal response", format);

            // Return minimal header indicating no data available
            TUSBCDReadDiscStructureHeader header;
            memset(&header, 0, sizeof(header));
            header.dataLength = htons(2); // Just header, no payload

            int length = sizeof(header);
            if (allocationLength < length)
                length = allocationLength;

            memcpy(m_InBuffer, &header, length);
            m_nnumber_blocks = 0;
            m_pEP[EPIn]->BeginTransfer(CUSBCDGadgetEndpoint::TransferDataIn, m_InBuffer, length);
            m_nState = TCDState::DataIn;
            m_CSW.bmCSWStatus = CD_CSW_STATUS_OK;
            break;
        }

        // Process DVD structures
        int dataLength = 0;

        switch (format)
        {
        case 0x00: // Physical Format Information
        {
            if (m_mediaType != MEDIA_TYPE::DVD)
            {
                // Not supported for CD
                CDROM_DEBUG_LOG("CUSBCDGadget::HandleSCSICommand",
                                "READ DISC STRUCTURE format 0x00 not supported for CD media");
                setSenseData(0x05, 0x24, 0x00); // ILLEGAL REQUEST, INVALID FIELD IN CDB
                sendCheckCondition();
                break;
            }

            CDROM_DEBUG_LOG("CUSBCDGadget::HandleSCSICommand",
                            "READ DISC STRUCTURE format 0x00: Physical Format Information");

            // Build response: Header + Physical Format Info
            TUSBCDReadDiscStructureHeader header;
            DVDPhysicalFormatInfo physInfo;

            memset(&header, 0, sizeof(header));
            memset(&physInfo, 0, sizeof(physInfo));

            // Calculate disc capacity (you may want to get this from your CUE parser)
            u32 discCapacity = 2298496; // Default: ~4.7GB single-layer DVD-ROM (2,298,496 sectors)

            // Byte 0: Book type and part version
            // Book type: 0x00 = DVD-ROM, 0x0A = DVD+R
            // Part version: 0x01 for DVD-ROM
            physInfo.bookTypePartVer = 0x01; // DVD-ROM, version 1.0

            // Byte 1: Disc size and maximum rate
            // Disc size: 0x00 = 120mm, 0x01 = 80mm
            // Max rate: 0x02 = 10.08 Mbps
            physInfo.discSizeMaxRate = 0x20; // Max rate=2, disc size=0

            // Byte 2: Layers, path, type
            // Num layers: 0x00 = 1 layer, 0x01 = 2 layers
            // Track path: 0 = Parallel
            // Layer type: 0x01 = embossed data layer (bit 0)
            physInfo.layersPathType = 0x01; // Single layer, parallel, embossed

            // Byte 3: Densities
            // Linear density: 0x00 = 0.267 um/bit
            // Track density: 0x00 = 0.74 um/track
            physInfo.densities = 0x00;

            // Bytes 4-6: Data start sector (24-bit big-endian)
            // Standard DVD starts at 0x030000
            u32 dataStart = 0x030000;
            physInfo.dataStartSector[0] = (dataStart >> 16) & 0xFF;
            physInfo.dataStartSector[1] = (dataStart >> 8) & 0xFF;
            physInfo.dataStartSector[2] = dataStart & 0xFF;

            // Bytes 7-9: Data end sector (24-bit big-endian)
            u32 dataEnd = dataStart + discCapacity;
            physInfo.dataEndSector[0] = (dataEnd >> 16) & 0xFF;
            physInfo.dataEndSector[1] = (dataEnd >> 8) & 0xFF;
            physInfo.dataEndSector[2] = dataEnd & 0xFF;

            // Bytes 10-12: Layer 0 end (24-bit big-endian)
            // For single layer, this is 0
            physInfo.layer0EndSector[0] = 0x00;
            physInfo.layer0EndSector[1] = 0x00;
            physInfo.layer0EndSector[2] = 0x00;

            // Byte 13: BCA flag
            physInfo.bcaFlag = 0x00; // No BCA

            // Bytes 14-16: Reserved
            physInfo.reserved[0] = 0x00;
            physInfo.reserved[1] = 0x00;
            physInfo.reserved[2] = 0x00;

            // Set header length (excludes the header itself)
            header.dataLength = htons(sizeof(physInfo));

            // Copy to buffer
            memcpy(m_InBuffer, &header, sizeof(header));
            dataLength += sizeof(header);
            memcpy(m_InBuffer + dataLength, &physInfo, sizeof(physInfo));
            dataLength += sizeof(physInfo);

            CDROM_DEBUG_LOG("CUSBCDGadget::HandleSCSICommand",
                            "DVD Physical Format: dataStart=0x%06x, dataEnd=0x%06x, totalLength=%d",
                            dataStart, dataEnd, dataLength);
            break;
        }

        case 0x01: // Copyright Information
        {
            CDROM_DEBUG_LOG("CUSBCDGadget::HandleSCSICommand",
                            "READ DISC STRUCTURE format 0x01: Copyright Information (CSS=%d)",
                            m_bReportDVDCSS);

            // Build response: Header + Copyright Info
            TUSBCDReadDiscStructureHeader header;
            DVDCopyrightInfo copyInfo;

            memset(&header, 0, sizeof(header));
            memset(&copyInfo, 0, sizeof(copyInfo));

            // Set copyright protection type
            if (m_bReportDVDCSS && m_mediaType == MEDIA_TYPE::DVD)
            {
                copyInfo.copyrightProtectionType = 0x01; // CSS/CPPM
                copyInfo.regionManagementInfo = 0x00;    // All regions (0xFF = no regions)
            }
            else
            {
                copyInfo.copyrightProtectionType = 0x00; // No protection
                copyInfo.regionManagementInfo = 0x00;    // N/A
            }

            copyInfo.reserved1 = 0x00;
            copyInfo.reserved2 = 0x00;

            // Set header length
            header.dataLength = htons(sizeof(copyInfo));

            // Copy to buffer
            memcpy(m_InBuffer, &header, sizeof(header));
            dataLength += sizeof(header);
            memcpy(m_InBuffer + dataLength, &copyInfo, sizeof(copyInfo));
            dataLength += sizeof(copyInfo);
            break;
        }

        case 0x04: // Manufacturing Information
        {
            if (m_mediaType != MEDIA_TYPE::DVD)
            {
                CDROM_DEBUG_LOG("CUSBCDGadget::HandleSCSICommand",
                                "READ DISC STRUCTURE format 0x04 not supported for CD media");
                setSenseData(0x05, 0x24, 0x00); // ILLEGAL REQUEST, INVALID FIELD IN CDB
                sendCheckCondition();
                break;
            }

            CDROM_DEBUG_LOG("CUSBCDGadget::HandleSCSICommand",
                            "READ DISC STRUCTURE format 0x04: Manufacturing Information");

            // Return 2048 bytes of zeroed manufacturing data
            TUSBCDReadDiscStructureHeader header;
            memset(&header, 0, sizeof(header));
            header.dataLength = htons(2048);

            memcpy(m_InBuffer, &header, sizeof(header));
            dataLength += sizeof(header);

            // Add 2048 bytes of zeros
            memset(m_InBuffer + dataLength, 0, 2048);
            dataLength += 2048;
            break;
        }

        case 0xFF: // Format List
        {
            CDROM_DEBUG_LOG("CUSBCDGadget::HandleSCSICommand",
                            "READ DISC STRUCTURE format 0xFF: Disc Structure List");

            // Build list of supported formats
            TUSBCDReadDiscStructureHeader header;
            memset(&header, 0, sizeof(header));

            if (m_mediaType == MEDIA_TYPE::DVD)
            {
                // DVD supports: 0x00 (Physical), 0x01 (Copyright), 0x04 (Manufacturing), 0xFF (List)
                u8 formatList[] = {
                    0x00, 0x00, 0x00, 0x00, // Format 0x00: Physical Format
                    0x01, 0x00, 0x00, 0x00, // Format 0x01: Copyright
                    0x04, 0x00, 0x00, 0x00, // Format 0x04: Manufacturing
                    0xFF, 0x00, 0x00, 0x00  // Format 0xFF: List
                };

                header.dataLength = htons(sizeof(formatList));
                memcpy(m_InBuffer, &header, sizeof(header));
                dataLength += sizeof(header);
                memcpy(m_InBuffer + dataLength, formatList, sizeof(formatList));
                dataLength += sizeof(formatList);
            }
            else
            {
                // CD only supports: 0x01 (Copyright), 0xFF (List)
                u8 formatList[] = {
                    0x01, 0x00, 0x00, 0x00, // Format 0x01: Copyright
                    0xFF, 0x00, 0x00, 0x00  // Format 0xFF: List
                };

                header.dataLength = htons(sizeof(formatList));
                memcpy(m_InBuffer, &header, sizeof(header));
                dataLength += sizeof(header);
                memcpy(m_InBuffer + dataLength, formatList, sizeof(formatList));
                dataLength += sizeof(formatList);
            }
            break;
        }

        default: // Unsupported format
        {
            CDROM_DEBUG_LOG("CUSBCDGadget::HandleSCSICommand",
                            "READ DISC STRUCTURE: Unsupported format 0x%02x", format);

            // Return minimal empty structure
            TUSBCDReadDiscStructureHeader header;
            memset(&header, 0, sizeof(header));
            header.dataLength = htons(0); // No data

            memcpy(m_InBuffer, &header, sizeof(header));
            dataLength += sizeof(header);
            break;
        }
        }

        // Truncate to allocation length
        if (allocationLength < dataLength)
            dataLength = allocationLength;

        // Send response
        m_nnumber_blocks = 0;
        m_pEP[EPIn]->BeginTransfer(CUSBCDGadgetEndpoint::TransferDataIn, m_InBuffer, dataLength);
        m_nState = TCDState::DataIn;
        m_CSW.bmCSWStatus = CD_CSW_STATUS_OK;
        break;
    }

    case 0x51: // READ DISC INFORMATION CMD
    {
        CDROM_DEBUG_LOG("CUSBCDGadget::HandleSCSICommand", "Read Disc Information");

        // Update disc information with current media state (MacOS-compatible)
        m_DiscInfoReply.disc_status = 0x0E; // Complete disc, finalized (bits 1-0=10b), last session complete (bit 3)
        m_DiscInfoReply.first_track_number = 0x01;
        m_DiscInfoReply.number_of_sessions = 0x01; // Single session
        m_DiscInfoReply.first_track_last_session = 0x01;
        m_DiscInfoReply.last_track_last_session = GetLastTrackNumber();

        // Set disc type based on track 1 mode (MacOS uses this)
        CUETrackInfo trackInfo = GetTrackInfoForTrack(1);
        if (trackInfo.track_number != -1 && trackInfo.track_mode == CUETrack_AUDIO)
        {
            m_DiscInfoReply.disc_type = 0x00; // CD-DA (audio)
        }
        else
        {
            m_DiscInfoReply.disc_type = 0x10; // CD-ROM (data)
        }

        u32 leadoutLBA = GetLeadoutLBA();
        m_DiscInfoReply.last_lead_in_start_time = htonl(leadoutLBA);
        m_DiscInfoReply.last_possible_lead_out = htonl(leadoutLBA);

        // Set response length
        u16 allocationLength = m_CBW.CBWCB[7] << 8 | (m_CBW.CBWCB[8]);
        int length = sizeof(TUSBDiscInfoReply);
        if (allocationLength < length)
            length = allocationLength;

        memcpy(m_InBuffer, &m_DiscInfoReply, length);
        m_nnumber_blocks = 0; // nothing more after this send
        m_pEP[EPIn]->BeginTransfer(CUSBCDGadgetEndpoint::TransferDataIn, m_InBuffer, length);
        m_nState = TCDState::DataIn;
        m_CSW.bmCSWStatus = bmCSWStatus;
        break;
    }

    case 0x44: // READ HEADER
    {
        bool MSF = (m_CBW.CBWCB[1] & 0x02);
        uint32_t lba = (m_CBW.CBWCB[2] << 24) | (m_CBW.CBWCB[3] << 16) |
                       (m_CBW.CBWCB[4] << 8) | m_CBW.CBWCB[5];
        uint16_t allocationLength = (m_CBW.CBWCB[7] << 8) | m_CBW.CBWCB[8];

        CDROM_DEBUG_LOG("CUSBCDGadget::HandleSCSICommand",
                        "Read Header lba=%u, MSF=%d", lba, MSF);

        if (!m_CDReady)
        {
            setSenseData(0x02, 0x04, 0x00); // LOGICAL UNIT NOT READY
            sendCheckCondition();
            break;
        }

        DoReadHeader(MSF, lba, allocationLength);
        break;
    }

    case 0x46: // Get Configuration
    {
        int rt = m_CBW.CBWCB[1] & 0x03;
        int feature = (m_CBW.CBWCB[2] << 8) | m_CBW.CBWCB[3];
        u16 allocationLength = m_CBW.CBWCB[7] << 8 | (m_CBW.CBWCB[8]);
        // CDROM_DEBUG_LOG("CUSBCDGadget::HandleSCSICommand", "Get Configuration with rt = %d and feature %lu", rt, feature);

        int dataLength = 0;

        switch (rt)
        {
        case 0x00: // All features supported
        case 0x01: // All current features supported
        {
            // offset to make space for the header
            dataLength += sizeof(header);

            // Dynamic profile list based on media type
            // CD-only media: advertise ONLY CD-ROM profile (pure CD drive)
            // DVD media: advertise both DVD and CD profiles (combo drive)
            TUSBCDProfileListFeatureReply dynProfileList = profile_list;

            if (m_mediaType == MEDIA_TYPE::DVD)
            {
                // Combo drive: advertise both profiles (8 bytes)
                dynProfileList.AdditionalLength = 0x08;
                memcpy(m_InBuffer + dataLength, &dynProfileList, sizeof(dynProfileList));
                dataLength += sizeof(dynProfileList);

                // MMC spec: descending order (DVD 0x0010 before CD 0x0008)
                TUSBCProfileDescriptorReply activeDVD = dvd_profile;
                activeDVD.currentP = 0x01; // DVD IS current
                memcpy(m_InBuffer + dataLength, &activeDVD, sizeof(activeDVD));
                dataLength += sizeof(activeDVD);

                TUSBCProfileDescriptorReply activeCD = cdrom_profile;
                activeCD.currentP = 0x00; // CD not current
                memcpy(m_InBuffer + dataLength, &activeCD, sizeof(activeCD));
                dataLength += sizeof(activeCD);

                CDROM_DEBUG_LOG("CUSBCDGadget::HandleSCSICommand", "GET CONFIGURATION: DVD/CD combo drive, DVD current");
            }
            else
            {
                // CD-only drive: advertise only CD-ROM profile (4 bytes)
                dynProfileList.AdditionalLength = 0x04;
                memcpy(m_InBuffer + dataLength, &dynProfileList, sizeof(dynProfileList));
                dataLength += sizeof(dynProfileList);

                TUSBCProfileDescriptorReply activeCD = cdrom_profile;
                activeCD.currentP = 0x01; // CD IS current
                memcpy(m_InBuffer + dataLength, &activeCD, sizeof(activeCD));
                dataLength += sizeof(activeCD);

                CDROM_DEBUG_LOG("CUSBCDGadget::HandleSCSICommand", "GET CONFIGURATION: CD-ROM only drive");
            }

            memcpy(m_InBuffer + dataLength, &core, sizeof(core));
            dataLength += sizeof(core);

            memcpy(m_InBuffer + dataLength, &morphing, sizeof(morphing));
            dataLength += sizeof(morphing);

            memcpy(m_InBuffer + dataLength, &mechanism, sizeof(mechanism));
            dataLength += sizeof(mechanism);

            memcpy(m_InBuffer + dataLength, &randomreadable, sizeof(randomreadable));
            dataLength += sizeof(randomreadable);
            // CDROM_DEBUG_LOG("CUSBCDGadget::HandleSCSICommand", "GET CONFIGURATION (rt 0x%02x): Sending Random Readable feature (0x0010)", rt);

            memcpy(m_InBuffer + dataLength, &multiread, sizeof(multiread));
            dataLength += sizeof(multiread);

            // For DVD media, add DVD Read feature instead of/in addition to CD Read
            if (m_mediaType == MEDIA_TYPE::DVD)
            {
                memcpy(m_InBuffer + dataLength, &dvdread, sizeof(dvdread));
                dataLength += sizeof(dvdread);
                CDROM_DEBUG_LOG("CUSBCDGadget::HandleSCSICommand", "GET CONFIGURATION (rt 0x%02x): Sending DVD-Read feature (0x001f)", rt);
            }
            else
            {
                memcpy(m_InBuffer + dataLength, &cdread, sizeof(cdread));
                dataLength += sizeof(cdread);
                CDROM_DEBUG_LOG("CUSBCDGadget::HandleSCSICommand", "GET CONFIGURATION (rt 0x%02x): Sending CD-Read feature (0x001e), mediaType=%d", rt, (int)m_mediaType);
            }

            memcpy(m_InBuffer + dataLength, &powermanagement, sizeof(powermanagement));
            dataLength += sizeof(powermanagement);

            if (m_mediaType == MEDIA_TYPE::DVD)
            {
                memcpy(m_InBuffer + dataLength, &dvdcss, sizeof(dvdcss));
                dataLength += sizeof(dvdcss);
                CDROM_DEBUG_LOG("CUSBCDGadget::HandleSCSICommand", "GET CONFIGURATION (rt 0x%02x): Sending DVD CSS feature (0x0106)", rt);
            }

            memcpy(m_InBuffer + dataLength, &audioplay, sizeof(audioplay));
            dataLength += sizeof(audioplay);

            memcpy(m_InBuffer + dataLength, &rtstreaming, sizeof(rtstreaming));
            dataLength += sizeof(rtstreaming);

            // Set header profile and copy to buffer
            TUSBCDFeatureHeaderReply dynHeader = header;
            if (m_mediaType == MEDIA_TYPE::DVD)
            {
                dynHeader.currentProfile = htons(PROFILE_DVD_ROM);
                CDROM_DEBUG_LOG("CUSBCDGadget::HandleSCSICommand", "GET CONFIGURATION (rt 0x%02x): Returning PROFILE_DVD_ROM (0x0010)", rt);
            }
            else
            {
                dynHeader.currentProfile = htons(PROFILE_CDROM);
                CDROM_DEBUG_LOG("CUSBCDGadget::HandleSCSICommand", "GET CONFIGURATION (rt 0x%02x): Returning PROFILE_CDROM (0x0008)", rt);
            }
            dynHeader.dataLength = htonl(dataLength - 4);
            memcpy(m_InBuffer, &dynHeader, sizeof(dynHeader));

            break;
        }

        case 0x02: // starting at the feature requested
        {
            // Offset for header
            dataLength += sizeof(header);

            switch (feature)
            {
            case 0x00:
            { // Profile list
                // Dynamic profile list: CD-only for CDs, combo for DVDs
                TUSBCDProfileListFeatureReply dynProfileList = profile_list;

                if (m_mediaType == MEDIA_TYPE::DVD)
                {
                    // Combo drive: both profiles
                    dynProfileList.AdditionalLength = 0x08;
                    memcpy(m_InBuffer + dataLength, &dynProfileList, sizeof(dynProfileList));
                    dataLength += sizeof(dynProfileList);

                    TUSBCProfileDescriptorReply activeDVD = dvd_profile;
                    activeDVD.currentP = 0x01;
                    memcpy(m_InBuffer + dataLength, &activeDVD, sizeof(activeDVD));
                    dataLength += sizeof(activeDVD);

                    TUSBCProfileDescriptorReply activeCD = cdrom_profile;
                    activeCD.currentP = 0x00;
                    memcpy(m_InBuffer + dataLength, &activeCD, sizeof(activeCD));
                    dataLength += sizeof(activeCD);

                    CDROM_DEBUG_LOG("CUSBCDGadget::HandleSCSICommand", "GET CONFIGURATION (rt 0x02, feat 0x00): DVD/CD combo, DVD current");
                }
                else
                {
                    // CD-only drive: only CD profile
                    dynProfileList.AdditionalLength = 0x04;
                    memcpy(m_InBuffer + dataLength, &dynProfileList, sizeof(dynProfileList));
                    dataLength += sizeof(dynProfileList);

                    TUSBCProfileDescriptorReply activeCD = cdrom_profile;
                    activeCD.currentP = 0x01;
                    memcpy(m_InBuffer + dataLength, &activeCD, sizeof(activeCD));
                    dataLength += sizeof(activeCD);

                    CDROM_DEBUG_LOG("CUSBCDGadget::HandleSCSICommand", "GET CONFIGURATION (rt 0x02, feat 0x00): CD-ROM only drive (profile 0x0008, current=%d, length=0x%02x)",
                                    activeCD.currentP, dynProfileList.AdditionalLength);
                }
                break;
            }

            case 0x01:
            { // Core
                memcpy(m_InBuffer + dataLength, &core, sizeof(core));
                dataLength += sizeof(core);
                break;
            }

            case 0x02:
            { // Morphing
                memcpy(m_InBuffer + dataLength, &morphing, sizeof(morphing));
                dataLength += sizeof(morphing);
                break;
            }

            case 0x03:
            { // Removable Medium
                memcpy(m_InBuffer + dataLength, &mechanism, sizeof(mechanism));
                dataLength += sizeof(mechanism);
                break;
            }

            case 0x10:
            { // Random Readable - CRITICAL for CD-ROM operation
                memcpy(m_InBuffer + dataLength, &randomreadable, sizeof(randomreadable));
                dataLength += sizeof(randomreadable);
                CDROM_DEBUG_LOG("CUSBCDGadget::HandleSCSICommand", "GET CONFIGURATION (rt 0x02, feat 0x10): Sending Random Readable");
                break;
            }

            case 0x1d:
            { // Multiread
                memcpy(m_InBuffer + dataLength, &multiread, sizeof(multiread));
                dataLength += sizeof(multiread);
                break;
            }

            case 0x1e:
            { // CD-Read
                if (m_mediaType == MEDIA_TYPE::CD)
                {
                    memcpy(m_InBuffer + dataLength, &cdread, sizeof(cdread));
                    dataLength += sizeof(cdread);
                }
                break;
            }

            case 0x1f:
            { // DVD-Read
                if (m_mediaType == MEDIA_TYPE::DVD)
                {
                    memcpy(m_InBuffer + dataLength, &dvdread, sizeof(dvdread));
                    dataLength += sizeof(dvdread);
                }
                break;
            }

            case 0x100:
            { // Power Management
                memcpy(m_InBuffer + dataLength, &powermanagement, sizeof(powermanagement));
                dataLength += sizeof(powermanagement);
                break;
            }

            case 0x103:
            { // Analogue Audio Play
                memcpy(m_InBuffer + dataLength, &audioplay, sizeof(audioplay));
                dataLength += sizeof(audioplay);
                break;
            }

            case 0x106:
            { // DVD CSS - Only return for DVD media
                if (m_mediaType == MEDIA_TYPE::DVD)
                {
                    memcpy(m_InBuffer + dataLength, &dvdcss, sizeof(dvdcss));
                    dataLength += sizeof(dvdcss);
                    CDROM_DEBUG_LOG("CUSBCDGadget::HandleSCSICommand", "GET CONFIGURATION (rt 0x02, feat 0x106): Sending DVD CSS");
                }
                break;
            }

            case 0x107:
            { // Real Time Streaming - CRITICAL for CD-DA playback
                memcpy(m_InBuffer + dataLength, &rtstreaming, sizeof(rtstreaming));
                dataLength += sizeof(rtstreaming);
                // CDROM_DEBUG_LOG("CUSBCDGadget::HandleSCSICommand", "GET CONFIGURATION (rt 0x02, feat 0x107): Sending Real Time Streaming");
                break;
            }

            default:
            {
                // Log unhandled feature requests to identify what macOS is querying
                CDROM_DEBUG_LOG("CUSBCDGadget::HandleSCSICommand", "GET CONFIGURATION (rt 0x02): Unhandled feature 0x%04x requested", feature);
                break;
            }
            }

            // Set header profile and copy to buffer
            TUSBCDFeatureHeaderReply dynHeader = header;
            if (m_mediaType == MEDIA_TYPE::DVD)
            {
                dynHeader.currentProfile = htons(PROFILE_DVD_ROM);
                CDROM_DEBUG_LOG("CUSBCDGadget::HandleSCSICommand", "GET CONFIGURATION (rt 0x02): Returning PROFILE_DVD_ROM (0x0010)");
            }
            else
            {
                dynHeader.currentProfile = htons(PROFILE_CDROM);
                CDROM_DEBUG_LOG("CUSBCDGadget::HandleSCSICommand", "GET CONFIGURATION (rt 0x02): Returning PROFILE_CDROM (0x0008)");
            }
            dynHeader.dataLength = htonl(dataLength - 4);
            memcpy(m_InBuffer, &dynHeader, sizeof(dynHeader));
            break;
        }
        }

        // Set response length
        if (allocationLength < dataLength)
            dataLength = allocationLength;

        m_nnumber_blocks = 0; // nothing more after this send
        m_pEP[EPIn]->BeginTransfer(CUSBCDGadgetEndpoint::TransferDataIn, m_InBuffer, dataLength);
        m_nState = TCDState::DataIn;
        // m_CSW.bmCSWStatus = bmCSWStatus;
        m_CSW.bmCSWStatus = CD_CSW_STATUS_OK;
        break;
    }

    case 0x4B: // PAUSE/RESUME
    {
        MLOGNOTE("CUSBCDGadget::HandleSCSICommand", "PAUSE/RESUME");
        int resume = m_CBW.CBWCB[8] & 0x01;

        CCDPlayer *cdplayer = static_cast<CCDPlayer *>(CScheduler::Get()->GetTask("cdplayer"));
        if (cdplayer)
        {
            if (resume)
                cdplayer->Resume();
            else
                cdplayer->Pause();
        }

        m_CSW.bmCSWStatus = bmCSWStatus;
        SendCSW();
        break;
    }

    case 0x2B: // SEEK
    {

        // Where to start reading (LBA)
        m_nblock_address = (u32)(m_CBW.CBWCB[2] << 24) | (u32)(m_CBW.CBWCB[3] << 16) | (u32)(m_CBW.CBWCB[4] << 8) | m_CBW.CBWCB[5];

        CDROM_DEBUG_LOG("CUSBCDGadget::HandleSCSICommand", "SEEK to LBA %lu", m_nblock_address);

        CCDPlayer *cdplayer = static_cast<CCDPlayer *>(CScheduler::Get()->GetTask("cdplayer"));
        if (cdplayer)
        {
            cdplayer->Seek(m_nblock_address);
        }

        m_CSW.bmCSWStatus = bmCSWStatus;
        SendCSW();
        break;
    }

    case 0x47: // PLAY AUDIO MSF
    {
        // Start MSF
        u8 SM = m_CBW.CBWCB[3];
        u8 SS = m_CBW.CBWCB[4];
        u8 SF = m_CBW.CBWCB[5];

        // End MSF
        u8 EM = m_CBW.CBWCB[6];
        u8 ES = m_CBW.CBWCB[7];
        u8 EF = m_CBW.CBWCB[8];

        // Convert MSF to LBA
        u32 start_lba = msf_to_lba(SM, SS, SF);
        u32 end_lba = msf_to_lba(EM, ES, EF);
        int num_blocks = end_lba - start_lba;
        CDROM_DEBUG_LOG("CUSBCDGadget::HandleSCSICommand", "PLAY AUDIO MSF. Start MSF %d:%d:%d, End MSF: %d:%d:%d, start LBA %u, end LBA %u", SM, SS, SF, EM, ES, EF, start_lba, end_lba);

        CUETrackInfo trackInfo = GetTrackInfoForLBA(start_lba);
        if (trackInfo.track_number != -1 && trackInfo.track_mode == CUETrack_AUDIO)
        {
            // Play the audio
            CDROM_DEBUG_LOG("CUSBCDGadget::HandleSCSICommand", "CD Player found, sending command");
            CCDPlayer *cdplayer = static_cast<CCDPlayer *>(CScheduler::Get()->GetTask("cdplayer"));
            if (cdplayer)
            {
                if (start_lba == 0xFFFFFFFF)
                {
                    CDROM_DEBUG_LOG("CUSBCDGadget::HandleSCSICommand", "CD Player found, Resume");
                    cdplayer->Resume();
                }
                else if (start_lba == end_lba)
                {
                    CDROM_DEBUG_LOG("CUSBCDGadget::HandleSCSICommand", "CD Player found, Pause");
                    cdplayer->Pause();
                }
                else
                {
                    CDROM_DEBUG_LOG("CUSBCDGadget::HandleSCSICommand", "CD Player found, Play");
                    cdplayer->Play(start_lba, num_blocks);
                }
            }
        }
        else
        {
            MLOGNOTE("CUSBCDGadget::HandleSCSICommand", "PLAY AUDIO MSF: Not an audio track");
            bmCSWStatus = CD_CSW_STATUS_FAIL; // CD_CSW_STATUS_FAIL
            m_SenseParams.bSenseKey = 0x05;
            m_SenseParams.bAddlSenseCode = 0x64; // ILLEGAL MODE FOR THIS TRACK OR INCOMPATIBLE MEDIUM
            m_SenseParams.bAddlSenseCodeQual = 0x00;
        }

        m_CSW.bmCSWStatus = bmCSWStatus;
        SendCSW();
        break;
    }

    case 0x4E: // STOP / SCAN
    {
        MLOGNOTE("CUSBCDGadget::HandleSCSICommand", "STOP / SCAN");

        CCDPlayer *cdplayer = static_cast<CCDPlayer *>(CScheduler::Get()->GetTask("cdplayer"));
        if (cdplayer)
        {
            cdplayer->Pause();
        }

        m_CSW.bmCSWStatus = bmCSWStatus;
        SendCSW();
        break;
    }

    case 0x45: // PLAY AUDIO (10)
    {
        MLOGNOTE("CUSBCDGadget::HandleSCSICommand", "PLAY AUDIO (10)");

        // Where to start reading (LBA)
        m_nblock_address = (u32)(m_CBW.CBWCB[2] << 24) | (u32)(m_CBW.CBWCB[3] << 16) | (u32)(m_CBW.CBWCB[4] << 8) | m_CBW.CBWCB[5];

        // Number of blocks to read (LBA)
        m_nnumber_blocks = (u32)((m_CBW.CBWCB[7] << 8) | m_CBW.CBWCB[8]);

        CDROM_DEBUG_LOG("CUSBCDGadget::HandleSCSICommand", "PLAY AUDIO (10) Playing from %lu for %lu blocks", m_nblock_address, m_nnumber_blocks);

        CDROM_DEBUG_LOG("CUSBCDGadget::HandleSCSICommand",
                        "PLAY AUDIO (10): LBA=%u, blocks=%u, USB=%s",
                        m_nblock_address, m_nnumber_blocks,
                        m_IsFullSpeed ? "FS" : "HS");

        // Play the audio, but only if length > 0
        if (m_nnumber_blocks > 0)
        {
            CUETrackInfo trackInfo = GetTrackInfoForLBA(m_nblock_address);
            if (trackInfo.track_number != -1 && trackInfo.track_mode == CUETrack_AUDIO)
            {
                CCDPlayer *cdplayer = static_cast<CCDPlayer *>(CScheduler::Get()->GetTask("cdplayer"));
                if (cdplayer)
                {
                    CDROM_DEBUG_LOG("CUSBCDGadget::HandleSCSICommand", "PLAY AUDIO (10) Play command sent");
                    if (m_nblock_address == 0xffffffff)
                        cdplayer->Resume();
                    else
                        cdplayer->Play(m_nblock_address, m_nnumber_blocks);
                }
            }
            else
            {
                bmCSWStatus = CD_CSW_STATUS_FAIL; // CD_CSW_STATUS_FAIL
                m_SenseParams.bSenseKey = 0x05;
                m_SenseParams.bAddlSenseCode = 0x64; // ILLEGAL MODE FOR THIS TRACK OR INCOMPATIBLE MEDIUM
                m_SenseParams.bAddlSenseCodeQual = 0x00;
            }
        }

        m_CSW.bmCSWStatus = bmCSWStatus;
        SendCSW();
        break;
    }

    case 0xA5: // PLAY AUDIO (12)
    {
        MLOGNOTE("CUSBCDGadget::HandleSCSICommand", "PLAY AUDIO (12)");

        // Where to start reading (LBA)
        m_nblock_address = (u32)(m_CBW.CBWCB[2] << 24) | (u32)(m_CBW.CBWCB[3] << 16) | (u32)(m_CBW.CBWCB[4] << 8) | m_CBW.CBWCB[5];

        // Number of blocks to read (LBA)
        m_nnumber_blocks = (u32)(m_CBW.CBWCB[6] << 24) | (u32)(m_CBW.CBWCB[7] << 16) | (u32)(m_CBW.CBWCB[8] << 8) | m_CBW.CBWCB[9];

        CDROM_DEBUG_LOG("CUSBCDGadget::HandleSCSICommand", "PLAY AUDIO (12) Playing from %lu for %lu blocks", m_nblock_address, m_nnumber_blocks);

        // Play the audio, but only if length > 0
        if (m_nnumber_blocks > 0)
        {
            CUETrackInfo trackInfo = GetTrackInfoForLBA(m_nblock_address);
            if (trackInfo.track_number != -1 && trackInfo.track_mode == CUETrack_AUDIO)
            {
                CCDPlayer *cdplayer = static_cast<CCDPlayer *>(CScheduler::Get()->GetTask("cdplayer"));
                if (cdplayer)
                {
                    MLOGNOTE("CUSBCDGadget::HandleSCSICommand", "PLAY AUDIO (12) Play command sent");
                    if (m_nblock_address == 0xffffffff)
                        cdplayer->Resume();
                    else
                        cdplayer->Play(m_nblock_address, m_nnumber_blocks);
                }
            }
            else
            {
                bmCSWStatus = CD_CSW_STATUS_FAIL; // CD_CSW_STATUS_FAIL
                m_SenseParams.bSenseKey = 0x05;
                m_SenseParams.bAddlSenseCode = 0x64; // ILLEGAL MODE FOR THIS TRACK OR INCOMPATIBLE MEDIUM
                m_SenseParams.bAddlSenseCodeQual = 0x00;
            }
        }

        m_CSW.bmCSWStatus = bmCSWStatus;
        SendCSW();
        break;
    }

    case 0x55: // Mode Select (10)
    {
        u16 transferLength = m_CBW.CBWCB[7] << 8 | (m_CBW.CBWCB[8]);
        CDROM_DEBUG_LOG("CUSBCDGadget::HandleSCSICommand", "Mode Select (10), transferLength is %u", transferLength);

        // Read the data from the host but don't do anything with it (yet!)
        m_nState = TCDState::DataOut;
        m_pEP[EPOut]->BeginTransfer(CUSBCDGadgetEndpoint::TransferDataOut,
                                    m_OutBuffer, transferLength);

        // Unfortunately the payload doesn't arrive here. Check out the
        // ProcessOut method for payload processing

        m_CSW.bmCSWStatus = bmCSWStatus;
        break;
    }

    // We only need this because MacOS is a problem child
    case 0x1a: // Mode Sense (6)
    {
        CDROM_DEBUG_LOG("CUSBCDGadget::HandleSCSICommand", "Mode Sense (6)");
        // int DBD = (m_CBW.CBWCB[1] >> 3) & 0x01; // We don't implement block descriptors
        int page_control = (m_CBW.CBWCB[2] >> 6) & 0x03;
        int page = m_CBW.CBWCB[2] & 0x3f;
        // int sub_page_code = m_CBW.CBWCB[3];
        int allocationLength = m_CBW.CBWCB[4];
        // int control = m_CBW.CBWCB[5];  // unused

        int length = 0;

        // We don't support saved values
        if (page_control == 0x03)
        {
            bmCSWStatus = CD_CSW_STATUS_FAIL;    // CD_CSW_STATUS_FAIL
            m_SenseParams.bSenseKey = 0x05;      // Illegal Request
            m_SenseParams.bAddlSenseCode = 0x39; // Saving parameters not supported
            m_SenseParams.bAddlSenseCodeQual = 0x00;
        }
        else
        {

            // Define our response
            ModeSense6Header reply_header;
            memset(&reply_header, 0, sizeof(reply_header));
            reply_header.mediumType = GetMediumType();

            switch (page)
            {

            case 0x3f: // This required all mode pages
                CDROM_DEBUG_LOG("CUSBCDGadget::HandleSCSICommand", "Mode Sense (6) 0x3f: All Mode Pages");
            // Fall through...
            case 0x01:
            {
                // Mode Page 0x01 (Read/Write Error Recovery Parameters Mode Page)
                CDROM_DEBUG_LOG("CUSBCDGadget::HandleSCSICommand", "Mode Sense (6) 0x01 response");

                // Define our Code Page
                ModePage0x01Data codepage;
                memset(&codepage, 0, sizeof(codepage));

                // Copy the header & Code Page
                memcpy(m_InBuffer + length, &codepage, sizeof(codepage));
                length += sizeof(codepage);

                if (page != 0x3f)
                    break;
            }
            case 0x05:
            {
                CDROM_DEBUG_LOG("CUSBCDGadget::HandleSCSICommand", "Mode Sense (6) 0x05 (Write Parameters)");
                struct ModePage0x05Data
                {
                    u8 pageCodeAndPS;
                    u8 pageLength;
                    u8 writeType : 4;
                    u8 testWrite : 1;
                    u8 linkSize : 2;
                    u8 bufferUnderrun : 1;
                    u8 trackMode : 4;
                    u8 copy : 1;
                    u8 fp : 1;
                    u8 multiSession : 2;
                    u8 dataBlockType : 4;
                    u8 reserved1 : 4;
                    u8 linkSize2;
                    u8 reserved2;
                    u8 hostAppCode : 6;
                    u8 reserved3 : 2;
                    u8 sessionFormat;
                    u8 reserved4;
                    u32 packetSize;
                    u16 audioPauseLength;
                    u8 mcn[16];
                    u8 isrc[16];
                    u8 subHeader[4];
                    u8 vendor[4];
                } PACKED;

                ModePage0x05Data codepage;
                memset(&codepage, 0, sizeof(codepage));
                codepage.pageCodeAndPS = 0x05;
                codepage.pageLength = 0x32; // 50 bytes
                memcpy(m_InBuffer + length, &codepage, sizeof(codepage));
                length += sizeof(codepage);
                if (page != 0x3f)
                    break;
            }
            case 0x0D:
            { // CD Device Parameters
                CDROM_DEBUG_LOG("CUSBCDGadget::HandleSCSICommand",
                                "MODE SENSE(10) Page 0x0D (CD Device Parameters)");

                struct CDDeviceParametersPage
                {
                    u8 pageCode;   // 0x0D
                    u8 pageLength; // 0x06
                    u8 reserved1;
                    u8 inactivityTimer; // Minutes before standby
                    u16 secondsPerMSF;  // S/MSF units per second
                    u16 framesPerMSF;   // F/MSF units per second
                } PACKED;

                CDDeviceParametersPage codePage = {0};
                codePage.pageCode = 0x0D;
                codePage.pageLength = 0x06;
                codePage.inactivityTimer = 0x00;    // No auto-standby
                codePage.secondsPerMSF = htons(60); // 60 S units per second
                codePage.framesPerMSF = htons(75);  // 75 F units per second

                // memcpy(m_InBuffer + length, &codepage, sizeof(codepage));

                memcpy(m_InBuffer + length, &codePage, sizeof(codePage));
                length += sizeof(codePage);
                if (page != 0x3f)
                    break;
            }

            case 0x08:
            {
                // Mode Page 0x08 (Caching)
                CDROM_DEBUG_LOG("CUSBCDGadget::HandleSCSICommand", "Mode Sense (6) 0x08 (Caching)");

                ModePage0x08Data codepage;
                memset(&codepage, 0, sizeof(codepage));
                codepage.pageCodeAndPS = 0x08;
                codepage.pageLength = 0x12;
                codepage.cachingFlags = 0x00; // RCD=0, WCE=0

                memcpy(m_InBuffer + length, &codepage, sizeof(codepage));
                length += sizeof(codepage);

                if (page != 0x3f)
                    break;
            }

            case 0x1a:
            {
                // Mode Page 0x1A (Power Condition)
                CDROM_DEBUG_LOG("CUSBCDGadget::HandleSCSICommand", "Mode Sense (6) 0x1a response");

                // Define our Code Page
                ModePage0x1AData codepage;
                memset(&codepage, 0, sizeof(codepage));
                codepage.pageCodeAndPS = 0x1a;
                codepage.pageLength = 0x0a;

                // Copy the header & Code Page
                memcpy(m_InBuffer + length, &codepage, sizeof(codepage));
                length += sizeof(codepage);

                if (page != 0x3f)
                    break;
            }

            case 0x2a:
            {
                // Mode Page 0x2A (MM Capabilities and Mechanical Status) Data
                ModePage0x2AData codepage;
                CDROM_DEBUG_LOG("CUSBCDGadget::HandleSCSICommand", "Mode Sense (6) 0x2a response");
                FillModePage2A(codepage);
                memcpy(m_InBuffer + length, &codepage, sizeof(codepage));
                length += sizeof(codepage);

                if (page != 0x3f)
                    break;
            }

            case 0x2D:
            {
                CDROM_DEBUG_LOG("CUSBCDGadget::HandleSCSICommand", "Mode Sense (6) 0x2D (CD Timeout & Protect)");
                struct ModePage0x2DData
                {
                    u8 pageCodeAndPS;
                    u8 pageLength;
                    u8 reserved1;
                    u8 inactivityTimerMultiplier;
                    u16 swpp;
                    u16 disp;
                    u16 group1Timeout;
                    u16 group2Timeout;
                } PACKED;

                ModePage0x2DData codepage;
                memset(&codepage, 0, sizeof(codepage));
                codepage.pageCodeAndPS = 0x2D;
                codepage.pageLength = 0x0A; // 10 bytes
                memcpy(m_InBuffer + length, &codepage, sizeof(codepage));
                length += sizeof(codepage);
                if (page != 0x3f)
                    break;
            }

            case 0x0e:
            {
                // Mode Page 0x0E (CD Audio Control Page)
                CDROM_DEBUG_LOG("CUSBCDGadget::HandleSCSICommand", "Mode Sense (6) 0x0e response");

                CCDPlayer *cdplayer = static_cast<CCDPlayer *>(CScheduler::Get()->GetTask("cdplayer"));
                u8 volume = 0xff;
                if (cdplayer)
                {
                    // When we return real volume, games that allow volume control don't send proper volume levels
                    // but when we hard code this to 0xff, everything seems to work fine. Weird.
                    // volume = cdplayer->GetVolume();
                    volume = 0xff;
                }

                // Define our Code Page
                ModePage0x0EData codepage;
                memset(&codepage, 0, sizeof(codepage));
                codepage.pageCodeAndPS = 0x0e;
                codepage.pageLength = 16;
                codepage.IMMEDAndSOTC = 0x05;
                codepage.CDDAOutput0Select = 0x01; // audio channel 0
                codepage.Output0Volume = volume;
                codepage.CDDAOutput1Select = 0x02; // audio channel 1
                codepage.Output1Volume = volume;
                codepage.CDDAOutput2Select = 0x00; // none
                codepage.Output2Volume = 0x00;     // muted
                codepage.CDDAOutput3Select = 0x00; // none
                codepage.Output3Volume = 0x00;     // muted

                // Copy the header & Code Page
                memcpy(m_InBuffer + length, &codepage, sizeof(codepage));
                length += sizeof(codepage);
                if (page != 0x3f)
                    break;
            }

            case 0x1c:
            {
                // Mode Page 0x1C (Informational Exceptions Control)
                CDROM_DEBUG_LOG("CUSBCDGadget::HandleSCSICommand", "Mode Sense (6) 0x1c response");

                ModePage0x1CData codepage;
                memset(&codepage, 0, sizeof(codepage));
                codepage.pageCodeAndPS = 0x1c;
                codepage.pageLength = 0x0a;
                codepage.flags = 0x00; // No special flags
                codepage.mrie = 0x00;  // No reporting

                memcpy(m_InBuffer + length, &codepage, sizeof(codepage));
                length += sizeof(codepage);
                if (page != 0x3f)
                    break;
            }
            case 0x30:
            {
                CDROM_DEBUG_LOG("HandleSCSI", "Mode Sense (6) 0x30 (Apple Vendor)");
                ModePage0x30Data codepage;
                memset(&codepage, 0, sizeof(codepage));
                codepage.pageCodeAndPS = 0x30;
                codepage.pageLength = 0x14; // 20 bytes for "APPLE COMPUTER, INC."
                memcpy(codepage.appleID, "APPLE COMPUTER, INC.", 20);
                memcpy(m_InBuffer + length, &codepage, sizeof(codepage));
                length += sizeof(codepage);
                if (page != 0x3f)
                    break;
            }

            case 0x31:
            {
                // Page 0x31 - Apple vendor-specific page
                CDROM_DEBUG_LOG("CUSBCDGadget::HandleSCSICommand", "Mode Sense (6) 0x31 (Apple vendor page)");
                ModePage0x31Data codepage;
                memset(&codepage, 0, sizeof(codepage));
                codepage.pageCodeAndPS = 0x31;
                codepage.pageLength = 0x14; // 20 bytes for "APPLE COMPUTER, INC."
                memcpy(codepage.appleID, "APPLE COMPUTER, INC.", 20);
                memcpy(m_InBuffer + length, &codepage, sizeof(codepage));
                length += sizeof(codepage);
                break;
            }

            default:
            {
                // We don't support this code page
                CDROM_DEBUG_LOG("CUSBCDGadget::HandleSCSICommand", "Mode Sense (6) unsupported page 0x%02x", page);
                setSenseData(0x05, 0x24, 0x00);
                sendCheckCondition();
                return;
            }
            }

            reply_header.modeDataLength = htons(length - 1);
            memcpy(m_InBuffer, &reply_header, sizeof(reply_header));
        }

        // Trim the reply length according to what the host requested
        if (allocationLength < length)
            length = allocationLength;

        CDROM_DEBUG_LOG("CUSBCDGadget::HandleSCSICommand", "Mode Sense (6), Sending response with length %d", length);

        m_nnumber_blocks = 0; // nothing more after this send
        m_pEP[EPIn]->BeginTransfer(CUSBCDGadgetEndpoint::TransferDataIn, m_InBuffer, length);
        m_nState = TCDState::DataIn;
        m_CSW.bmCSWStatus = bmCSWStatus;
        break;
    }

    case 0x5a: // Mode Sense (10)
    {
        // CDROM_DEBUG_LOG("CUSBCDGadget::HandleSCSICommand", "Mode Sense (10)");

        int LLBAA = (m_CBW.CBWCB[1] >> 7) & 0x01; // We don't support this
        int DBD = (m_CBW.CBWCB[1] >> 6) & 0x01;   // TODO: Implement this!
        int page = m_CBW.CBWCB[2] & 0x3F;
        int page_control = (m_CBW.CBWCB[2] >> 6) & 0x03;
        u16 allocationLength = m_CBW.CBWCB[7] << 8 | (m_CBW.CBWCB[8]);
        CDROM_DEBUG_LOG("CUSBCDGadget::HandleSCSICommand", "Mode Sense (10) with LLBAA = %d, DBD = %d, page = %02x, allocationLength = %lu", LLBAA, DBD, page, allocationLength);
        CDROM_DEBUG_LOG("CUSBCDGadget::HandleSCSICommand", "Mode Sense (10) RAW CBWCB[2]=0x%02x, page=0x%02x, page_control=0x%02x", m_CBW.CBWCB[2], page, page_control);
        int length = 0;

        // We don't support saved values
        if (page_control == 0x03)
        {
            // CDROM_DEBUG_LOG("CUSBCDGadget::HandleSCSICommand", "Mode Sense (10) page_control=0x03 (saved) not supported");
            bmCSWStatus = CD_CSW_STATUS_FAIL;    // CD_CSW_STATUS_FAIL
            m_SenseParams.bSenseKey = 0x05;      // Illegal Request
            m_SenseParams.bAddlSenseCode = 0x39; // Saving parameters not supported
            m_SenseParams.bAddlSenseCodeQual = 0x00;
        }
        else
        {
            // Define our response
            ModeSense10Header reply_header;
            memset(&reply_header, 0, sizeof(reply_header));
            reply_header.mediumType = GetMediumType();
            length += sizeof(reply_header);

            switch (page)
            {
            case 0x3f: // This required all mode pages
                CDROM_DEBUG_LOG("CUSBCDGadget::HandleSCSICommand", "Mode Sense (10) 0x3f: All Mode Pages");
                // Fall through...
            case 0x01:
            {
                // Mode Page 0x01 (Read/Write Error Recovery Parameters Mode Page)
                CDROM_DEBUG_LOG("CUSBCDGadget::HandleSCSICommand", "Mode Sense (10) 0x01 response");

                // Define our Code Page
                ModePage0x01Data codepage;
                memset(&codepage, 0, sizeof(codepage));

                // Copy the header & Code Page
                memcpy(m_InBuffer + length, &codepage, sizeof(codepage));
                length += sizeof(codepage);

                if (page != 0x3f)
                    break;
            }
            case 0x05:
            {
                CDROM_DEBUG_LOG("CUSBCDGadget::HandleSCSICommand", "Mode Sense (10) 0x05 (Write Parameters)");
                struct ModePage0x05Data
                {
                    u8 pageCodeAndPS;
                    u8 pageLength;
                    u8 writeType : 4;
                    u8 testWrite : 1;
                    u8 linkSize : 2;
                    u8 bufferUnderrun : 1;
                    u8 trackMode : 4;
                    u8 copy : 1;
                    u8 fp : 1;
                    u8 multiSession : 2;
                    u8 dataBlockType : 4;
                    u8 reserved1 : 4;
                    u8 linkSize2;
                    u8 reserved2;
                    u8 hostAppCode : 6;
                    u8 reserved3 : 2;
                    u8 sessionFormat;
                    u8 reserved4;
                    u32 packetSize;
                    u16 audioPauseLength;
                    u8 mcn[16];
                    u8 isrc[16];
                    u8 subHeader[4];
                    u8 vendor[4];
                } PACKED;

                ModePage0x05Data codepage;
                memset(&codepage, 0, sizeof(codepage));
                codepage.pageCodeAndPS = 0x05;
                codepage.pageLength = 0x32; // 50 bytes
                memcpy(m_InBuffer + length, &codepage, sizeof(codepage));
                length += sizeof(codepage);
                if (page != 0x3f)
                    break;
            }
            case 0x08:
            {
                // Mode Page 0x08 (Caching)
                CDROM_DEBUG_LOG("CUSBCDGadget::HandleSCSICommand", "Mode Sense (10) 0x08 (Caching)");

                ModePage0x08Data codepage;
                memset(&codepage, 0, sizeof(codepage));
                codepage.pageCodeAndPS = 0x08;
                codepage.pageLength = 0x12;
                codepage.cachingFlags = 0x00; // RCD=0, WCE=0

                memcpy(m_InBuffer + length, &codepage, sizeof(codepage));
                length += sizeof(codepage);

                if (page != 0x3f)
                    break;
            }
            // In case 0x5a, add new page:
            case 0x0D:
            { // CD Device Parameters
                CDROM_DEBUG_LOG("CUSBCDGadget::HandleSCSICommand",
                                "MODE SENSE(10) Page 0x0D (CD Device Parameters)");

                struct CDDeviceParametersPage
                {
                    u8 pageCode;   // 0x0D
                    u8 pageLength; // 0x06
                    u8 reserved1;
                    u8 inactivityTimer; // Minutes before standby
                    u16 secondsPerMSF;  // S/MSF units per second
                    u16 framesPerMSF;   // F/MSF units per second
                } PACKED;

                CDDeviceParametersPage codePage = {0};
                codePage.pageCode = 0x0D;
                codePage.pageLength = 0x06;
                codePage.inactivityTimer = 0x00;    // No auto-standby
                codePage.secondsPerMSF = htons(60); // 60 S units per second
                codePage.framesPerMSF = htons(75);  // 75 F units per second

                // memcpy(m_InBuffer + length, &codepage, sizeof(codepage));

                memcpy(m_InBuffer + length, &codePage, sizeof(codePage));
                length += sizeof(codePage);
                if (page != 0x3f)
                    break;
            }

            case 0x1a:
            {
                // Mode Page 0x1A (Power Condition)
                CDROM_DEBUG_LOG("CUSBCDGadget::HandleSCSICommand", "Mode Sense (10) 0x1a response");

                // Define our Code Page
                ModePage0x1AData codepage;
                memset(&codepage, 0, sizeof(codepage));
                codepage.pageCodeAndPS = 0x1a;
                codepage.pageLength = 0x0a;

                // Copy the header & Code Page
                memcpy(m_InBuffer + length, &codepage, sizeof(codepage));
                length += sizeof(codepage);

                if (page != 0x3f)
                    break;
            }

            case 0x1c:
            {
                // Mode Page 0x1C (Informational Exceptions Control)
                CDROM_DEBUG_LOG("CUSBCDGadget::HandleSCSICommand", "Mode Sense (10) 0x1c response");

                ModePage0x1CData codepage;
                memset(&codepage, 0, sizeof(codepage));
                codepage.pageCodeAndPS = 0x1c;
                codepage.pageLength = 0x0a;
                codepage.flags = 0x00; // No special flags
                codepage.mrie = 0x00;  // No reporting

                memcpy(m_InBuffer + length, &codepage, sizeof(codepage));
                length += sizeof(codepage);

                if (page != 0x3f)
                    break;
            }

            case 0x2a:
            {
                // Mode Page 0x2A (MM Capabilities and Mechanical Status) Data
                CDROM_DEBUG_LOG("CUSBCDGadget::HandleSCSICommand", "Mode Sense (10) 0x2a response");

                // Use shared code 0x2A filling function
                ModePage0x2AData codepage;
                FillModePage2A(codepage);
                memcpy(m_InBuffer + length, &codepage, sizeof(codepage));
                length += sizeof(codepage);

                if (page != 0x3f)
                    break;
            }
            case 0x2D:
            {
                CDROM_DEBUG_LOG("CUSBCDGadget::HandleSCSICommand", "Mode Sense (10) 0x2D (CD Timeout & Protect)");
                struct ModePage0x2DData
                {
                    u8 pageCodeAndPS;
                    u8 pageLength;
                    u8 reserved1;
                    u8 inactivityTimerMultiplier;
                    u16 swpp;
                    u16 disp;
                    u16 group1Timeout;
                    u16 group2Timeout;
                } PACKED;

                ModePage0x2DData codepage;
                memset(&codepage, 0, sizeof(codepage));
                codepage.pageCodeAndPS = 0x2D;
                codepage.pageLength = 0x0A; // 10 bytes
                memcpy(m_InBuffer + length, &codepage, sizeof(codepage));
                length += sizeof(codepage);
                if (page != 0x3f)
                    break;
            }

            case 0x0e:
            {
                // Mode Page 0x0E (CD Audio Control Page)
                CDROM_DEBUG_LOG("CUSBCDGadget::HandleSCSICommand", "Mode Sense (10) 0x0e response");

                CCDPlayer *cdplayer = static_cast<CCDPlayer *>(CScheduler::Get()->GetTask("cdplayer"));
                u8 volume = 0xff;
                if (cdplayer)
                {
                    // When we return real volume, games that allow volume control don't send proper volume levels
                    // but when we hard code this to 0xff, everything seems to work fine. Weird.
                    // volume = cdplayer->GetVolume();
                    volume = 0xff;
                }

                // Define our Code Page
                ModePage0x0EData codepage;
                memset(&codepage, 0, sizeof(codepage));
                codepage.pageCodeAndPS = 0x0e;
                codepage.pageLength = 16;
                codepage.IMMEDAndSOTC = 0x05;
                codepage.CDDAOutput0Select = 0x01; // audio channel 0
                codepage.Output0Volume = volume;
                codepage.CDDAOutput1Select = 0x02; // audio channel 1
                codepage.Output1Volume = volume;
                codepage.CDDAOutput2Select = 0x00; // none
                codepage.Output2Volume = 0x00;     // muted
                codepage.CDDAOutput3Select = 0x00; // none
                codepage.Output3Volume = 0x00;     // muted

                // Copy the header & Code Page
                memcpy(m_InBuffer + length, &codepage, sizeof(codepage));
                length += sizeof(codepage);

                if (page != 0x3f)
                    break;
            }
            case 0x30:
            {
                CDROM_DEBUG_LOG("HandleSCSI", "Mode Sense (10) 0x30 (Apple Vendor)");
                ModePage0x30Data codepage;
                memset(&codepage, 0, sizeof(codepage));
                codepage.pageCodeAndPS = 0x30;
                codepage.pageLength = 0x14; // 20 bytes for "APPLE COMPUTER, INC."
                memcpy(codepage.appleID, "APPLE COMPUTER, INC.", 20);
                memcpy(m_InBuffer + length, &codepage, sizeof(codepage));
                length += sizeof(codepage);
                if (page != 0x3f)
                    break;
            }

            case 0x31:
            {
                // Page 0x31 - Apple vendor-specific page
                CDROM_DEBUG_LOG("CUSBCDGadget::HandleSCSICommand", "Mode Sense (10) 0x31 (Apple vendor page)");
                ModePage0x31Data codepage;
                memset(&codepage, 0, sizeof(codepage));
                codepage.pageCodeAndPS = 0x31;
                codepage.pageLength = 0x14; // 20 bytes for "APPLE COMPUTER, INC."
                memcpy(codepage.appleID, "APPLE COMPUTER, INC.", 20);
                memcpy(m_InBuffer + length, &codepage, sizeof(codepage));
                length += sizeof(codepage);
                break;
            }

            default:
            {
                // We don't support this code page
                // CDROM_DEBUG_LOG("CUSBCDGadget::HandleSCSICommand", "Mode Sense (10) unsupported page 0x%02x", page);
                setSenseData(0x05, 0x24, 0x00); // INVALID FIELD IN COMMAND PACKET
                sendCheckCondition();
                return;
            }
            }

            reply_header.modeDataLength = htons(length - 2);
            memcpy(m_InBuffer, &reply_header, sizeof(reply_header));
        }

        // Trim the reply length according to what the host requested
        if (allocationLength < length)
            length = allocationLength;

        CDROM_DEBUG_LOG("CUSBCDGadget::HandleSCSICommand", "Mode Sense (10), Sending response with length %d", length);

        m_nnumber_blocks = 0; // nothing more after this send
        m_pEP[EPIn]->BeginTransfer(CUSBCDGadgetEndpoint::TransferDataIn, m_InBuffer, length);
        m_nState = TCDState::DataIn;
        m_CSW.bmCSWStatus = bmCSWStatus;
        break;
    }

    case 0xAC: // GET PERFORMANCE
    {
        CDROM_DEBUG_LOG("CUSBCDGadget::HandleSCSICommand", "GET PERFORMANCE (0xAC)");

        u8 getPerformanceStub[20] = {
            0x00, 0x00, 0x00, 0x10, // Header: Length = 16 bytes (descriptor)
            0x00, 0x00, 0x00, 0x00, // Reserved or Start LBA
            0x00, 0x00, 0x00, 0x00, // Reserved or End LBA
            0x00, 0x00, 0x00, 0x01, // Performance metric (e.g. 1x speed)
            0x00, 0x00, 0x00, 0x00  // Additional reserved
        };

        memcpy(m_InBuffer, getPerformanceStub, sizeof(getPerformanceStub));

        m_pEP[EPIn]->BeginTransfer(CUSBCDGadgetEndpoint::TransferDataIn,
                                   m_InBuffer, sizeof(getPerformanceStub));
        m_nState = TCDState::DataIn;
        m_CSW.bmCSWStatus = bmCSWStatus;

        break;
    }

    case 0xa4: // Weird thing from Windows 2000
    {
        CDROM_DEBUG_LOG("CUSBCDGadget::HandleSCSICommand", "A4 from Win2k");

        // Response copied from an ASUS CDROM drive. It seems to know
        // what this is, so let's just copy it
        u8 response[] = {0x0, 0x6, 0x0, 0x0, 0x25, 0xff, 0x1, 0x0};

        memcpy(m_InBuffer, response, sizeof(response));

        m_pEP[EPIn]->BeginTransfer(CUSBCDGadgetEndpoint::TransferDataIn,
                                   m_InBuffer, sizeof(response));
        m_nState = TCDState::DataIn;
        m_CSW.bmCSWStatus = CD_CSW_STATUS_OK;
        break;
    }

    case 0xBD: // MECHANISM STATUS
    {
        u16 allocationLength = (m_CBW.CBWCB[8] << 8) | m_CBW.CBWCB[9];

        struct MechanismStatus
        {
            u8 fault : 1;           // bit 0
            u8 changer_state : 2;   // bits 2-1
            u8 current_slot : 5;    // bits 7-3
            u8 mechanism_state : 5; // bits 4-0 of byte 1
            u8 door_open : 1;       // bit 4 of byte 1
            u8 reserved1 : 2;       // bits 7-6
            u8 current_lba[3];      // bytes 2-4 (24-bit LBA)
            u8 num_slots;           // byte 5
            u16 slot_table_length;  // bytes 6-7
        } PACKED;

        MechanismStatus status = {0};
        status.fault = 0;
        status.changer_state = 0;      // No changer
        status.current_slot = 0;       // Slot 0
        status.mechanism_state = 0x00; // Idle
        status.door_open = 0;          // Door closed (tray loaded)
        status.num_slots = 1;          // Single slot device
        status.slot_table_length = 0;  // No slot table

        int length = sizeof(MechanismStatus);
        if (allocationLength < length)
            length = allocationLength;

        memcpy(m_InBuffer, &status, length);
        m_pEP[EPIn]->BeginTransfer(CUSBCDGadgetEndpoint::TransferDataIn,
                                   m_InBuffer, length);
        m_nState = TCDState::DataIn;
        m_CSW.bmCSWStatus = CD_CSW_STATUS_OK;
        break;
    }

        // SCSI TOOLBOX
    case 0xD9: // LIST DEVICES
    {
        CDROM_DEBUG_LOG("CUSBCDGadget::HandleSCSICommand", "SCSITB List Devices");

        // First device is CDROM and the other are not implemented
        u8 devices[] = {0x02, 0xff, 0xff, 0xff, 0xff, 0xff, 0xff, 0xff};

        memcpy(m_InBuffer, devices, sizeof(devices));

        m_pEP[EPIn]->BeginTransfer(CUSBCDGadgetEndpoint::TransferDataIn,
                                   m_InBuffer, sizeof(devices));
        m_nState = TCDState::DataIn;
        m_CSW.bmCSWStatus = CD_CSW_STATUS_OK;
        break;
    }

    case 0xD2: // NUMBER OF FILES
    case 0xDA: // NUMBER OF CDS
    {
        MLOGNOTE("CUSBCDGadget::HandleSCSICommand", "SCSITB Number of Files/CDs");

        SCSITBService *scsitbservice = static_cast<SCSITBService *>(CScheduler::Get()->GetTask("scsitbservice"));

        // SCSITB defines max entries as 100
        const size_t MAX_ENTRIES = 100;
        size_t count = scsitbservice->GetCount();
        if (count > MAX_ENTRIES)
            count = MAX_ENTRIES;

        u8 num = (u8)count;

        MLOGNOTE("CUSBCDGadget::HandleSCSICommand", "SCSITB Discovered %d Files/CDs", num);

        memcpy(m_InBuffer, &num, sizeof(num));

        m_pEP[EPIn]->BeginTransfer(CUSBCDGadgetEndpoint::TransferDataIn,
                                   m_InBuffer, sizeof(num));
        m_nState = TCDState::DataIn;
        m_CSW.bmCSWStatus = CD_CSW_STATUS_OK;
        break;
    }

    case 0xD0: // LIST FILES
    case 0xD7: // LIST CDS
    {
        MLOGNOTE("CUSBCDGadget::HandleSCSICommand", "SCSITB List Files/CDs");

        SCSITBService *scsitbservice = static_cast<SCSITBService *>(CScheduler::Get()->GetTask("scsitbservice"));

        // SCSITB defines max entries as 100
        const size_t MAX_ENTRIES = 100;
        size_t count = scsitbservice->GetCount();
        if (count > MAX_ENTRIES)
            count = MAX_ENTRIES;

        TUSBCDToolboxFileEntry *entries = new TUSBCDToolboxFileEntry[MAX_ENTRIES];
        for (u8 i = 0; i < count; ++i)
        {
            TUSBCDToolboxFileEntry *entry = &entries[i];
            entry->index = i;
            entry->type = 0; // file type

            // Copy name capped to 32 chars + NUL
            const char *name = scsitbservice->GetName(i);
            size_t j = 0;
            for (; j < 32 && name[j] != '\0'; ++j)
            {
                entry->name[j] = (u8)name[j];
            }
            entry->name[j] = 0; // null terminate

            // Get size and store as 40-bit big endian (highest byte zero)
            DWORD size = scsitbservice->GetSize(i);
            entry->size[0] = 0;
            entry->size[1] = (size >> 24) & 0xFF;
            entry->size[2] = (size >> 16) & 0xFF;
            entry->size[3] = (size >> 8) & 0xFF;
            entry->size[4] = size & 0xFF;
        }

        memcpy(m_InBuffer, entries, count * sizeof(TUSBCDToolboxFileEntry));

        m_pEP[EPIn]->BeginTransfer(CUSBCDGadgetEndpoint::TransferDataIn,
                                   m_InBuffer, count * sizeof(TUSBCDToolboxFileEntry));
        m_nState = TCDState::DataIn;
        m_CSW.bmCSWStatus = CD_CSW_STATUS_OK;

        delete[] entries;

        break;
    }

    case 0xD8: // SET NEXT CD
    {

        int index = m_CBW.CBWCB[1];
        MLOGNOTE("CUSBCDGadget::HandleSCSICommand", "SET NEXT CD index %d", index);

        // TODO set bounds checking here and throw check condition if index is not valid
        // currently, it will silently ignore OOB indexes

        SCSITBService *scsitbservice = static_cast<SCSITBService *>(CScheduler::Get()->GetTask("scsitbservice"));
        scsitbservice->SetNextCD(index);

        m_CSW.bmCSWStatus = CD_CSW_STATUS_OK;
        SendCSW();
        break;
    }

    default:
    {
        MLOGNOTE("CUSBCDGadget::HandleSCSICommand", "Unknown SCSI Command is 0x%02x", m_CBW.CBWCB[0]);
        setSenseData(0x05, 0x20, 0x00); // INVALID COMMAND OPERATION CODE
        sendCheckCondition();
        break;
    }
    }

    // Reset the status
    // bmCSWStatus = CD_CSW_STATUS_OK;
}

// this function is called periodically from task level for IO
//(IO must not be attempted in functions called from IRQ)
void CUSBCDGadget::Update()
{
    // MLOGDEBUG ("CUSBCDGadget::Update", "entered skip=%u, transfer=%u", skip_bytes, transfer_block_size);
    switch (m_nState)
    {
    case TCDState::DataInRead:
    {
        u64 offset = 0;
        int readCount = 0;
        if (m_CDReady)
        {
            // SAFETY CHECK: Validate we're still within disc boundaries
            u32 max_lba = GetMaxLBA();
            if (m_nblock_address >= max_lba)
            {
                MLOGERR("UpdateRead", "Current LBA %u exceeds max %u - aborting transfer",
                        m_nblock_address, max_lba);
                setSenseData(0x05, 0x21, 0x00);
                sendCheckCondition();
                return;
            }

            // Ensure remaining blocks don't exceed boundary
            if (m_nblock_address + m_nnumber_blocks > max_lba)
            {
                u32 old_count = m_nnumber_blocks;
                m_nnumber_blocks = max_lba - m_nblock_address;
                CDROM_DEBUG_LOG("UpdateRead", "Truncating remaining blocks from %u to %u",
                                old_count, m_nnumber_blocks);
            }

            // Single seek operation (no logging in hot path)
            offset = m_pDevice->Seek(block_size * m_nblock_address);

            if (offset != (u64)(-1))
            {
                // Get speed-appropriate limits
                size_t maxBlocks = m_IsFullSpeed ? MaxBlocksToReadFullSpeed : MaxBlocksToReadHighSpeed;
                size_t maxBufferSize = m_IsFullSpeed ? MaxInMessageSizeFullSpeed : MaxInMessageSize;

                u32 blocks_to_read_in_batch = m_nnumber_blocks;

                if (blocks_to_read_in_batch > maxBlocks)
                {
                    blocks_to_read_in_batch = maxBlocks;
                    m_nnumber_blocks -= maxBlocks;
                }
                else
                {
                    m_nnumber_blocks = 0;
                }

                // Calculate sizes
                u32 total_batch_size = blocks_to_read_in_batch * block_size;
                u32 total_transfer_size = blocks_to_read_in_batch * transfer_block_size;

                // Validate against buffer limits
                if (total_transfer_size > maxBufferSize)
                {
                    u32 safe_blocks = maxBufferSize / transfer_block_size;
                    blocks_to_read_in_batch = safe_blocks;
                    total_batch_size = blocks_to_read_in_batch * block_size;
                    total_transfer_size = blocks_to_read_in_batch * transfer_block_size;

                    if (m_nnumber_blocks > 0)
                    {
                        m_nnumber_blocks += (maxBlocks - blocks_to_read_in_batch);
                    }
                }

                // Secondary safety check
                if (total_batch_size > MaxInMessageSize)
                {
                    MLOGERR("UpdateRead", "BUFFER OVERFLOW: %u > %u",
                            total_batch_size, (u32)MaxInMessageSize);
                    blocks_to_read_in_batch = MaxInMessageSize / block_size;
                    total_batch_size = blocks_to_read_in_batch * block_size;
                    total_transfer_size = blocks_to_read_in_batch * transfer_block_size;
                    m_nnumber_blocks = 0;
                }

                // Perform read (no logging unless debug enabled)
                readCount = m_pDevice->Read(m_FileChunk, total_batch_size);

                if (m_bDebugLogging)
                {
                    // --- CORRECTION START ---
                    // Since we haven't incremented m_nblock_address yet, it points to the START of this batch.
                    u32 start_lba = m_nblock_address;
                    u32 end_lba = m_nblock_address + blocks_to_read_in_batch;
                    // ------------------------

                    u32 target_lbas[] = {0, 1, 16};

                    for (u32 target : target_lbas)
                    {
                        if (target >= start_lba && target < end_lba)
                        {
                            u32 relative_lba_index = target - start_lba;
                            u32 sector_start_offset = relative_lba_index * block_size;
                            u32 user_data_offset = sector_start_offset + skip_bytes; // Skip 16-byte header

                            if (user_data_offset + 64 <= (u32)readCount)
                            {
                                CDROM_DEBUG_LOG("UpdateRead", "=== RAW USER DATA for LBA %u (first 64 bytes) ===", target);
                                for (int i = 0; i < 64; i += 16)
                                {
                                    u8 *p = m_FileChunk + user_data_offset;
                                    CDROM_DEBUG_LOG("UpdateRead", "[%04x] %02x %02x %02x %02x %02x %02x %02x %02x %02x %02x %02x %02x %02x %02x %02x %02x",
                                                    i,
                                                    p[i + 0], p[i + 1], p[i + 2], p[i + 3],
                                                    p[i + 4], p[i + 5], p[i + 6], p[i + 7],
                                                    p[i + 8], p[i + 9], p[i + 10], p[i + 11],
                                                    p[i + 12], p[i + 13], p[i + 14], p[i + 15]);
                                }
                            }
                        }
                    }
                }
                // Check for complete read failure (0 bytes or negative)
                if (readCount <= 0)
                {
                    MLOGERR("UpdateRead", "Read failed: returned %d bytes (expected %u) at LBA %u",
                            readCount, total_batch_size, m_nblock_address - blocks_to_read_in_batch);

                    // This indicates a serious problem - likely reading beyond disc boundary
                    // or device error
                    if (readCount == 0)
                    {
                        // No data read - likely beyond disc boundary
                        setSenseData(0x05, 0x21, 0x00); // ILLEGAL REQUEST / LBA OUT OF RANGE
                    }
                    else
                    {
                        // Negative return indicates device error
                        setSenseData(0x03, 0x11, 0x00); // MEDIUM ERROR / UNRECOVERED READ ERROR
                    }

                    sendCheckCondition();
                    return;
                }

                // Check for partial read
                if (readCount < static_cast<int>(total_batch_size))
                {
                    MLOGERR("UpdateRead", "Partial read: %d/%u bytes at LBA %u",
                            readCount, total_batch_size, m_nblock_address - blocks_to_read_in_batch);

                    // Partial reads are problematic - we can't easily handle them in the middle
                    // of a USB transfer, so treat as an error
                    setSenseData(0x03, 0x11, 0x00); // MEDIUM ERROR / UNRECOVERED READ ERROR
                    sendCheckCondition();
                    return;
                }

                // Read was successful, continue with buffer processing

                // Optimized buffer copy
                u8 *dest_ptr = m_InBuffer;
                u32 total_copied = 0;

                if (transfer_block_size == block_size && skip_bytes == 0)
                {
                    // FAST PATH: Direct copy when no reconstruction needed
                    memcpy(dest_ptr, m_FileChunk, total_transfer_size);
                    total_copied = total_transfer_size;
                }
                else if (transfer_block_size > block_size)
                {
                    // MCS sector reconstruction (optimized)
                    for (u32 i = 0; i < blocks_to_read_in_batch; ++i)
                    {
                        u8 sector2352[2352] = {0};
                        int offset = 0;

                        // SYNC (12 bytes) - single memset instead of 3
                        if (mcs & 0x10)
                        {
                            sector2352[0] = 0x00;
                            memset(&sector2352[1], 0xFF, 10);
                            sector2352[11] = 0x00;
                            offset = 12;
                        }

                        // HEADER (4 bytes)
                        if (mcs & 0x08)
                        {
                            u32 lba = m_nblock_address + i + 150;
                            sector2352[offset++] = lba / (75 * 60); // minutes
                            sector2352[offset++] = (lba / 75) % 60; // seconds
                            sector2352[offset++] = lba % 75;        // frames
                            sector2352[offset++] = 0x01;
                        }

                        // USER DATA (2048 bytes) - single memcpy
                        if (mcs & 0x04)
                        {
                            memcpy(&sector2352[offset], m_FileChunk + (i * block_size), 2048);
                            offset += 2048;
                        }

                        // EDC/ECC (288 bytes) - already zeroed by initialization
                        if (mcs & 0x02)
                        {
                            offset += 288;
                        }

                        memcpy(dest_ptr, sector2352 + skip_bytes, transfer_block_size);
                        dest_ptr += transfer_block_size;
                        total_copied += transfer_block_size;
                    }
                }
                else
                {
                    // SKIP PATH: Simple copy with skip_bytes offset
                    for (u32 i = 0; i < blocks_to_read_in_batch; ++i)
                    {
                        memcpy(dest_ptr, m_FileChunk + (i * block_size) + skip_bytes,
                               transfer_block_size);
                        dest_ptr += transfer_block_size;
                        total_copied += transfer_block_size;
                    }
                }

                // Update state
                m_nblock_address += blocks_to_read_in_batch;
                m_nbyteCount -= total_copied;
                m_nState = TCDState::DataIn;

                // DIAGNOSTIC: Dump LBA 0 and 1 data to verify partition map
                if (m_bDebugLogging)
                {
                    u32 start_lba = m_nblock_address - blocks_to_read_in_batch;
                    if (start_lba == 0 || start_lba == 1)
                    {
                        CDROM_DEBUG_LOG("UpdateRead", "=== LBA %u DATA DUMP (first 128 bytes) ===", start_lba);
                        for (int i = 0; i < 128 && i < (int)total_copied; i += 16)
                        {
                            CDROM_DEBUG_LOG("UpdateRead", "[%04x] %02x %02x %02x %02x %02x %02x %02x %02x %02x %02x %02x %02x %02x %02x %02x %02x",
                                            i,
                                            m_InBuffer[i], m_InBuffer[i + 1], m_InBuffer[i + 2], m_InBuffer[i + 3],
                                            m_InBuffer[i + 4], m_InBuffer[i + 5], m_InBuffer[i + 6], m_InBuffer[i + 7],
                                            m_InBuffer[i + 8], m_InBuffer[i + 9], m_InBuffer[i + 10], m_InBuffer[i + 11],
                                            m_InBuffer[i + 12], m_InBuffer[i + 13], m_InBuffer[i + 14], m_InBuffer[i + 15]);
                        }
                    }
                }

                uintptr_t buffer_start = (uintptr_t)m_InBuffer;
                uintptr_t buffer_end = buffer_start + total_copied;

                // Align to cache line boundaries (64 bytes on ARM)
                buffer_start &= ~63UL;                  // Round down to cache line
                buffer_end = (buffer_end + 63) & ~63UL; // Round up

                for (uintptr_t addr = buffer_start; addr < buffer_end; addr += 64)
                {
#if AARCH == 64
                    asm volatile("dc cvac, %0" : : "r"(addr) : "memory");
#else
                    asm volatile("mcr p15, 0, %0, c7, c10, 1" : : "r"(addr) : "memory");
#endif
                }

                DataSyncBarrier();
                // SINGLE LOG: Only log completion if debug enabled
                CDROM_DEBUG_LOG("UpdateRead", "Transferred %u bytes, next_LBA=%u, remaining=%u",
                                total_copied, m_nblock_address, m_nnumber_blocks);
                // If subchannel data was requested via READ CD command, append it
                if (mcs != 0 && m_pDevice->HasSubchannelData())
                {
                    u8 subChannelSelection = mcs & 0x07; // Extract from saved mcs value

                    if (subChannelSelection != 0)
                    {
                        CDROM_DEBUG_LOG("UpdateRead", "Appending subchannel data for %u blocks",
                                        blocks_to_read_in_batch);

                        // Append subchannel data for each sector we just read
                        for (u32 i = 0; i < blocks_to_read_in_batch; i++)
                        {
                            u32 current_lba = m_nblock_address - blocks_to_read_in_batch + i;
                            u8 subchannel_buf[96];

                            int sc_result = m_pDevice->ReadSubchannel(current_lba, subchannel_buf);

                            if (sc_result == 96)
                            {
                                // Copy subchannel data after this sector's main data
                                u32 offset = total_copied + (i * 96);
                                memcpy(m_InBuffer + offset, subchannel_buf, 96);
                                total_copied += 96;
                            }
                            else
                            {
                                // If subchannel read fails, zero-fill
                                CDROM_DEBUG_LOG("UpdateRead", "Subchannel read failed for LBA %u, zero-filling",
                                                current_lba);
                                u32 offset = total_copied + (i * 96);
                                memset(m_InBuffer + offset, 0, 96);
                                total_copied += 96;
                            }
                        }
                    }
                }
                // Begin USB transfer
                m_pEP[EPIn]->BeginTransfer(CUSBCDGadgetEndpoint::TransferDataIn,
                                           m_InBuffer, total_copied);
            }
        }

        if (!m_CDReady || offset == (u64)(-1))
        {
            MLOGERR("UpdateRead", "Failed: ready=%d, offset=%llu", m_CDReady, offset);
            setSenseData(0x02, 0x04, 0x00);
            sendCheckCondition();
        }
        break;
    }
        /*
                case TCDState::DataOutWrite:
                        {
                                //process block from host
                                assert(m_nnumber_blocks>0);
                                u64 offset=0;
                                int writeCount=0;
                                if(m_CDReady)
                                {
                                        offset=m_pDevice->Seek(BLOCK_SIZE*m_nblock_address);
                                        if(offset!=(u64)(-1))
                                        {
                                                writeCount=m_pDevice->Write(m_OutBuffer,BLOCK_SIZE);
                                        }
                                        if(writeCount>0)
                                        {
                                                if(writeCount<BLOCK_SIZE)
                                                {
                                                        MLOGERR("UpdateWrite","writeCount = %u ",writeCount);
                                                        m_CSW.bmCSWStatus=CD_CSW_STATUS_FAIL;
                                                        m_ReqSenseReply.bSenseKey = 0x2;
                                                        m_ReqSenseReply.bAddlSenseCode = 0x1;
                                                        SendCSW();
                                                        break;
                                                }
                                                m_nnumber_blocks--;
                                                m_nblock_address++;
                                                if(m_nnumber_blocks==0)  //done receiving data from host
                                                {
                                                        SendCSW();
                                                        break;
                                                }
                                        }
                                }
                                if(!m_CDReady || offset==(u64)(-1) || writeCount<=0)
                                {
                                        MLOGERR("UpdateWrite","failed, %s, offset=%i, writeCount=%i",
                                                m_CDReady?"ready":"not ready",offset,writeCount);
                                        m_CSW.bmCSWStatus=CD_CSW_STATUS_FAIL;
                                        m_ReqSenseReply.bSenseKey = 2;
                                        m_ReqSenseReply.bAddlSenseCode = 1;
                                        SendCSW();
                                        break;
                                }
                                else
                                {
                                        if(m_nnumber_blocks>0)  //get next block
                                        {
                                                m_pEP[EPOut]->BeginTransfer(
                                                        CUSBCDGadgetEndpoint::TransferDataOut,
                                                        m_OutBuffer,512);
                                                m_nState=TCDState::DataOut;
                                        }
                                }
                                break;
                        }
        */

    default:
        break;
    }
}<|MERGE_RESOLUTION|>--- conflicted
+++ resolved
@@ -1673,7 +1673,6 @@
             break;
         }
 
-<<<<<<< HEAD
         if (m_mediaState == MediaState::MEDIUM_PRESENT_UNIT_ATTENTION)
         {
             CDROM_DEBUG_LOG("CUSBCDGadget::HandleSCSICommand",
@@ -1684,8 +1683,6 @@
             break;
         }
 
-=======
->>>>>>> 010dbf4f
         CDROM_DEBUG_LOG("CUSBCDGadget::HandleSCSICommand",
                         "TEST UNIT READY -> GOOD STATUS");
 
