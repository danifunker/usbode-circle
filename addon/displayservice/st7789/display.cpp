--- conflicted
+++ resolved
@@ -96,13 +96,7 @@
     m_PageManager.RegisterPage("timeoutconfigpage", new ST7789TimeoutConfigPage(&m_Display, &m_Graphics));
     m_PageManager.RegisterPage("infopage", new ST7789InfoPage(&m_Display, &m_Graphics));
     m_PageManager.RegisterPage("setuppage", new ST7789SetupPage(&m_Display, &m_Graphics));
-<<<<<<< HEAD
-=======
-
-
-    // Set the stating page
-    m_PageManager.SetActivePage("splashpage");
->>>>>>> 55da0341
+
     LOGNOTE("Registered pages");
 
     // Set the starting page
